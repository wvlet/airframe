--- conflicted
+++ resolved
@@ -32,19 +32,6 @@
 
 # For Scala 2.11, 2.12, and 2.13
 libraryDependencies ++= Seq(
-<<<<<<< HEAD
-  "org.wvlet.airframe" %% "airframe"         % AIRFRAME_VERSION, // Dependency injection
-  "org.wvlet.airframe" %% "airframe-codec"   % AIRFRAME_VERSION, // MessagePack-based schema-on-read transcoder
-  "org.wvlet.airframe" %% "airframe-config"  % AIRFRAME_VERSION, // YAML-based configuration
-  "org.wvlet.airframe" %% "airframe-jmx"     % AIRFRAME_VERSION, // JMX entry
-  "org.wvlet.airframe" %% "airframe-jdbc"    % AIRFRAME_VERSION, // JDBC connection pool
-  "org.wvlet.airframe" %% "airframe-log"     % AIRFRAME_VERSION, // Logging
-  "org.wvlet.airframe" %% "airframe-metrics" % AIRFRAME_VERSION, // Metrics units
-  "org.wvlet.airframe" %% "airframe-msgpack" % AIRFRAME_VERSION, // Pure-Scala MessagePack
-  "org.wvlet.airframe" %% "airframe-opts"    % AIRFRAME_VERSION, // Command-line option parser
-  "org.wvlet.airframe" %% "airframe-surface" % AIRFRAME_VERSION, // Object surface inspector
-  "org.wvlet.airframe" %% "airframe-tablet"  % AIRFRAME_VERSION  // Table data reader/writer
-=======
   "org.wvlet.airframe" %% "airframe"           % AIRFRAME_VERSION, // Dependency injection
   "org.wvlet.airframe" %% "airframe-bootstrap" % AIRFRAME_VERSION, // Application bootstrap helper
   "org.wvlet.airframe" %% "airframe-codec"     % AIRFRAME_VERSION, // MessagePack-based schema-on-read transcoder
@@ -53,10 +40,10 @@
   "org.wvlet.airframe" %% "airframe-jdbc"      % AIRFRAME_VERSION, // JDBC connection pool
   "org.wvlet.airframe" %% "airframe-log"       % AIRFRAME_VERSION, // Logging
   "org.wvlet.airframe" %% "airframe-metrics"   % AIRFRAME_VERSION, // Metrics units
+  "org.wvlet.airframe" %% "airframe-msgpack"   % AIRFRAME_VERSION, // Pure-Scala MessagePack
   "org.wvlet.airframe" %% "airframe-opts"      % AIRFRAME_VERSION, // Command-line option parser
   "org.wvlet.airframe" %% "airframe-surface"   % AIRFRAME_VERSION, // Object surface inspector
   "org.wvlet.airframe" %% "airframe-tablet"    % AIRFRAME_VERSION  // Table data reader/writer
->>>>>>> 66ce6bec
 )
 
 # For Scala.js, the following libraries can be used:
