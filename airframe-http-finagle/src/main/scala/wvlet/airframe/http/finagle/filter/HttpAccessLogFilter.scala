/*
 * Licensed under the Apache License, Version 2.0 (the "License");
 * you may not use this file except in compliance with the License.
 * You may obtain a copy of the License at
 *
 *    http://www.apache.org/licenses/LICENSE-2.0
 *
 * Unless required by applicable law or agreed to in writing, software
 * distributed under the License is distributed on an "AS IS" BASIS,
 * WITHOUT WARRANTIES OR CONDITIONS OF ANY KIND, either express or implied.
 * See the License for the specific language governing permissions and
 * limitations under the License.
 */
package wvlet.airframe.http.finagle.filter
import com.twitter.finagle.http.{HeaderMap, Request, Response}
import com.twitter.finagle.{Service, SimpleFilter}
import com.twitter.util.Future
import wvlet.airframe.control.MultipleExceptions
import wvlet.airframe.http.finagle.filter.HttpAccessLogFilter._
import wvlet.airframe.http.finagle.{FinagleBackend, FinagleServer}
import wvlet.airframe.http.internal.{HttpLogger, RPCCallContext}
import wvlet.airframe.http.{HttpAccessLogWriter, HttpBackend, HttpHeader, HttpStatus}

import java.util.concurrent.TimeUnit
import scala.collection.immutable.ListMap
import scala.util.Try
import scala.util.control.NonFatal

case class HttpAccessLogFilter(
    httpAccessLogWriter: HttpAccessLogWriter = HttpAccessLogWriter.default,
    // Loggers for request contents
    requestLoggers: Seq[HttpRequestLogger] = HttpAccessLogFilter.defaultRequestLoggers,
    // Loggers for response contents
    responseLoggers: Seq[HttpResponseLogger] = HttpAccessLogFilter.defaultResponseLoggers,
    // Loggers for request errors
    errorLoggers: Seq[HttpErrorLogger] = HttpAccessLogFilter.defaultErrorLoggers,
    // Loggers for thread-local storage contents
    contextLoggers: Seq[HttpContextLogger] = HttpAccessLogFilter.defaultContextLoggers,
    excludeHeaders: Set[String] = Set(HttpHeader.Authorization, HttpHeader.ProxyAuthorization)
) extends SimpleFilter[Request, Response] {

  def addRequestLogger(logger: HttpRequestLogger): HttpAccessLogFilter = {
    this.copy(requestLoggers = requestLoggers :+ logger)
  }
  def addResponseLogger(logger: HttpResponseLogger): HttpAccessLogFilter = {
    this.copy(responseLoggers = responseLoggers :+ logger)
  }
  def addErrorLogger(logger: HttpErrorLogger): HttpAccessLogFilter = {
    this.copy(errorLoggers = errorLoggers :+ logger)
  }
  def addContextLogger(logger: HttpContextLogger): HttpAccessLogFilter = {
    this.copy(contextLoggers = contextLoggers :+ logger)
  }
  def addExcludeHeaders(excludes: Set[String]): HttpAccessLogFilter = {
    this.copy(excludeHeaders = excludeHeaders ++ excludes)
  }

  private val sanitizedExcludeHeaders = excludeHeaders.map(HttpAccessLogWriter.sanitizeHeader)

  private def emit(m: Map[String, Any]) = {
    val filtered = m.filterNot(x => sanitizedExcludeHeaders.contains(x._1))
    httpAccessLogWriter.write(filtered)
  }

  override def apply(request: Request, context: Service[Request, Response]): Future[Response] = {
    // Use ListMap to preserve the parameter order
    val m = ListMap.newBuilder[String, Any]

    val currentNanoTime = System.nanoTime()
    def millisSince     = TimeUnit.NANOSECONDS.toMillis(System.nanoTime() - currentNanoTime)

    def report(resp: Option[Response] = None, error: Option[Throwable] = None): Unit = {
      m += "response_time_ms" -> millisSince

      // Report request
      for (l <- requestLoggers) yield Try {
        m ++= l(request)
      }

      // Report response
      resp.foreach { response =>
        for (l <- responseLoggers) {
          m ++= l(response)
        }
      }

      // Report context
      for (l <- contextLoggers) {
        m ++= l(request)
      }

      def reportException(e: Throwable): Unit = {
        for (l <- errorLoggers) {
          m ++= l(request, e)
        }
      }

      // Report a server error that is properly handled at FinagleServer.defaultErrorFilter
      (error, FinagleBackend.getThreadLocal[Throwable](HttpBackend.TLS_KEY_SERVER_EXCEPTION)) match {
        case (Some(e1), Some(e2)) => reportException(MultipleExceptions(Seq(e1, e2)))
        case (Some(e1), None)     => reportException(e1)
        case (None, Some(e2))     => reportException(e2)
        case _                    =>
      }

      emit(m.result())
    }

    def reportError(e: Throwable): Future[Response] = {
      report(error = Some(e))
      Future.exception(e)
    }

    try {
      context(request)
        .map { response =>
          report(resp = Some(response))
          response
        }.rescue { case NonFatal(e: Throwable) =>
          reportError(e)
        }
    } catch {
      // When an unknown internal error happens
      case e: Throwable =>
        reportError(e)
    }
  }
}

object HttpAccessLogFilter {

  def default: HttpAccessLogFilter                        = new HttpAccessLogFilter()
  def traceLoggingFilter: SimpleFilter[Request, Response] = FinagleServer.defaultRequestLogger

  type HttpRequestLogger  = Request => Map[String, Any]
  type HttpResponseLogger = Response => Map[String, Any]
  type HttpErrorLogger    = (Request, Throwable) => Map[String, Any]
  type HttpContextLogger  = Request => Map[String, Any]

  def defaultRequestLoggers: Seq[HttpRequestLogger] =
    Seq(
      unixTimeLogger,
      basicRequestLogger,
      requestHeaderLogger
    )

  def defaultResponseLoggers: Seq[HttpResponseLogger] =
    Seq(
      basicResponseLogger,
      responseHeaderLogger
    )

  def defaultErrorLoggers: Seq[HttpErrorLogger] = Seq(errorLogger)

  def defaultContextLoggers: Seq[HttpContextLogger] = Seq(rpcLogger)

  def unixTimeLogger(request: Request): Map[String, Any] = HttpAccessLogWriter.logUnixTime

  def basicRequestLogger(request: Request): Map[String, Any] = {
    val m = ListMap.newBuilder[String, Any]
    m += "method" -> request.method.toString
    m += "path"   -> request.path
    m += "uri"    -> HttpAccessLogWriter.sanitize(request.uri)
    val queryString = extractQueryString(request.uri)
    if (queryString.nonEmpty) {
      m += "query_string" -> queryString
    }
    m += "request_size" -> request.length

    m += "remote_host" -> request.remoteAddress.getHostAddress
    m += "remote_port" -> request.remotePort

    m.result()
  }

  def requestHeaderLogger(request: Request): Map[String, Any] = headerLogger(request.headerMap, None)

  def headerLogger(headerMap: HeaderMap, prefix: Option[String]): Map[String, Any] = {
    val m = ListMap.newBuilder[String, Any]
    for ((key, value) <- headerMap) {
      val v = headerMap.getAll(key).mkString(";")
      m += HttpAccessLogWriter.sanitizeHeader(s"${prefix.getOrElse("")}${key}") -> v
    }
    m.result()
  }

  def basicResponseLogger(response: Response): Map[String, Any] = {
    val m = ListMap.newBuilder[String, Any]
    m += "status_code"      -> response.statusCode
    m += "status_code_name" -> HttpStatus.ofCode(response.statusCode).reason

    if (response.isChunked) {
      m += "chunked" -> true
    } else {
      m += "response_size" -> response.content.length
    }
    m.result()
  }

  def responseHeaderLogger(response: Response) = headerLogger(response.headerMap, Some("response_"))

  def errorLogger(request: Request, e: Throwable): Map[String, Any] = HttpAccessLogWriter.errorLog(e)
  def rpcLogger(request: Request): Map[String, Any] = {
    val m = ListMap.newBuilder[String, Any]
    FinagleBackend.getThreadLocal(HttpBackend.TLS_KEY_RPC).foreach { (x: Any) =>
      x match {
<<<<<<< HEAD
        case c @ RPCCallContext(rpcInterface, methodSurface, args) =>
          m ++= HttpLogger.rpcLogs(c)
=======
        case c @ RPCCallContext(rpcMethod, methodSurface, args) =>
          m ++= HttpLogs.rpcLogs(c)
>>>>>>> 60311658
        case _ =>
      }
    }
    m.result()
  }

  def extractQueryString(uri: String): String = {
    val qPos = uri.indexOf('?')
    if (qPos < 0 || qPos == uri.length - 1) {
      ""
    } else {
      uri.substring(qPos + 1, uri.length)
    }
  }
}<|MERGE_RESOLUTION|>--- conflicted
+++ resolved
@@ -204,13 +204,8 @@
     val m = ListMap.newBuilder[String, Any]
     FinagleBackend.getThreadLocal(HttpBackend.TLS_KEY_RPC).foreach { (x: Any) =>
       x match {
-<<<<<<< HEAD
-        case c @ RPCCallContext(rpcInterface, methodSurface, args) =>
+        case c @ RPCCallContext(rpcMethod, methodSurface, args) =>
           m ++= HttpLogger.rpcLogs(c)
-=======
-        case c @ RPCCallContext(rpcMethod, methodSurface, args) =>
-          m ++= HttpLogs.rpcLogs(c)
->>>>>>> 60311658
         case _ =>
       }
     }
