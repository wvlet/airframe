/*
 * Licensed under the Apache License, Version 2.0 (the "License");
 * you may not use this file except in compliance with the License.
 * You may obtain a copy of the License at
 *
 *    http://www.apache.org/licenses/LICENSE-2.0
 *
 * Unless required by applicable law or agreed to in writing, software
 * distributed under the License is distributed on an "AS IS" BASIS,
 * WITHOUT WARRANTIES OR CONDITIONS OF ANY KIND, either express or implied.
 * See the License for the specific language governing permissions and
 * limitations under the License.
 */
package wvlet.airframe.http.grpc.internal

import io.grpc.stub.ServerCalls
import io.grpc.{MethodDescriptor, ServerServiceDefinition}
import wvlet.airframe.Session
import wvlet.airframe.codec.{MessageCodec, MessageCodecFactory}
import wvlet.airframe.http.{RPCMethod, Router}
import wvlet.airframe.http.grpc.{
  GrpcMethod,
  GrpcRequestMarshaller,
  GrpcResponse,
  GrpcResponseMarshaller,
  GrpcServerConfig,
  GrpcService
}
import wvlet.airframe.http.router.Route
import wvlet.airframe.msgpack.spi.MsgPack
import wvlet.airframe.surface.{MethodParameter, MethodSurface, Surface, TypeName}
import wvlet.airframe.rx._

import java.util.concurrent.ExecutorService

/**
  */
object GrpcServiceBuilder {
  private implicit class RichMethod(val m: MethodSurface) extends AnyVal {

    private def findClientStreamingArg: Option[MethodParameter] = {
      m.args.find(x => classOf[Rx[_]].isAssignableFrom(x.surface.rawType))
    }

    def grpcMethodType: MethodDescriptor.MethodType = {
      val serverStreaming =
        classOf[Rx[_]].isAssignableFrom(m.returnType.rawType)
      val clientStreaming = findClientStreamingArg.isDefined
      (clientStreaming, serverStreaming) match {
        case (false, false) =>
          MethodDescriptor.MethodType.UNARY
        case (true, false) =>
          MethodDescriptor.MethodType.CLIENT_STREAMING
        case (false, true) =>
          MethodDescriptor.MethodType.SERVER_STREAMING
        case (true, true) =>
          MethodDescriptor.MethodType.BIDI_STREAMING
      }
    }
    def clientStreamingRequestType: Surface = {
      findClientStreamingArg.map(_.surface.typeArgs(0)).getOrElse {
        throw new IllegalStateException("unexpected")
      }
    }
  }

  def buildGrpcMethod[Req, Resp](
      r: Route,
      requestSurface: Surface,
      codecFactory: MessageCodecFactory
  ): GrpcMethod[Req, Resp] = {
    val desc = buildMethodDescriptor(r, codecFactory)
    GrpcMethod[Req, Resp](
      desc.asInstanceOf[MethodDescriptor[MsgPack, Resp]],
      codecFactory.ofSurface(requestSurface).asInstanceOf[MessageCodec[Req]]
    )
  }

  def buildMethodDescriptor(r: Route, codecFactory: MessageCodecFactory): MethodDescriptor[MsgPack, Any] = {
    val b = MethodDescriptor.newBuilder[MsgPack, Any]()
    // TODO setIdempotent, setSafe, sampling, etc.
    b.setType(r.methodSurface.grpcMethodType)
      .setFullMethodName(s"${r.serviceName}/${r.methodSurface.name}")
      .setRequestMarshaller(GrpcRequestMarshaller)
      .setResponseMarshaller(
        new GrpcResponseMarshaller[Any](
          r.returnTypeSurface match {
            case rx if classOf[Rx[_]].isAssignableFrom(rx.rawType) =>
              codecFactory
                .of(r.returnTypeSurface.typeArgs(0))
                .asInstanceOf[MessageCodec[Any]]
            case _ =>
              codecFactory
                .of(r.returnTypeSurface)
                .asInstanceOf[MessageCodec[Any]]
          }
        )
      )
      .build()
  }

  def buildService(
      config: GrpcServerConfig,
      session: Session
  ): GrpcService = {
    val threadManager: ExecutorService = config.executorProvider(config)
    val requestLogger                  = config.requestLoggerProvider(config)
    val services =
      for ((serviceName, routes) <- config.router.routes.groupBy(_.serviceName))
        yield {
          val routeAndMethods = for (route <- routes) yield {
            (route, buildMethodDescriptor(route, config.codecFactory))
          }

          val serviceBuilder = ServerServiceDefinition.builder(serviceName)

          for ((r, m) <- routeAndMethods) {
            val controller      = session.getInstanceOf(r.controllerSurface)
            val rpcInterfaceCls = Router.findRPCInterfaceCls(r.controllerSurface)
            val rpcMethod = RPCMethod(
              path = r.path,
<<<<<<< HEAD
              rpcInterface = TypeName.sanitizeTypeName(rpcInterfaceCls.getName),
=======
              rpcInterfaceName = TypeName.sanitizeTypeName(rpcInterfaceCls.getName),
>>>>>>> 60311658
              methodName = r.methodSurface.name,
              // No need to bind requestSurface in the server side
              requestSurface = Surface.of[Array[Byte]],
              responseSurface = r.returnTypeSurface
            )
            val requestHandler =
              new GrpcRequestHandler(
                rpcMethod,
                controller,
                r.methodSurface,
                config.codecFactory,
                threadManager,
                requestLogger
              )
            val serverCall = r.methodSurface.grpcMethodType match {
              case MethodDescriptor.MethodType.UNARY =>
                ServerCalls.asyncUnaryCall(new RPCUnaryMethodHandler(requestHandler))
              case MethodDescriptor.MethodType.SERVER_STREAMING =>
                ServerCalls.asyncServerStreamingCall(new RPCServerStreamingMethodHandler(requestHandler))
              case MethodDescriptor.MethodType.CLIENT_STREAMING =>
                ServerCalls.asyncClientStreamingCall(
                  new RPCClientStreamingMethodHandler(requestHandler, r.methodSurface.clientStreamingRequestType)
                )
              case MethodDescriptor.MethodType.BIDI_STREAMING =>
                ServerCalls.asyncBidiStreamingCall(
                  new RPCBidiStreamingMethodHandler(requestHandler, r.methodSurface.clientStreamingRequestType)
                )
              case other =>
                throw new UnsupportedOperationException(s"${other.toString} is not supported")
            }
            serviceBuilder.addMethod(m, serverCall)
          }
          val serviceDef = serviceBuilder.build()
          serviceDef
        }

    GrpcService(config, threadManager, requestLogger, services.toSeq)
  }

}<|MERGE_RESOLUTION|>--- conflicted
+++ resolved
@@ -17,19 +17,12 @@
 import io.grpc.{MethodDescriptor, ServerServiceDefinition}
 import wvlet.airframe.Session
 import wvlet.airframe.codec.{MessageCodec, MessageCodecFactory}
+import wvlet.airframe.http.grpc._
+import wvlet.airframe.http.router.Route
 import wvlet.airframe.http.{RPCMethod, Router}
-import wvlet.airframe.http.grpc.{
-  GrpcMethod,
-  GrpcRequestMarshaller,
-  GrpcResponse,
-  GrpcResponseMarshaller,
-  GrpcServerConfig,
-  GrpcService
-}
-import wvlet.airframe.http.router.Route
 import wvlet.airframe.msgpack.spi.MsgPack
+import wvlet.airframe.rx._
 import wvlet.airframe.surface.{MethodParameter, MethodSurface, Surface, TypeName}
-import wvlet.airframe.rx._
 
 import java.util.concurrent.ExecutorService
 
@@ -119,11 +112,7 @@
             val rpcInterfaceCls = Router.findRPCInterfaceCls(r.controllerSurface)
             val rpcMethod = RPCMethod(
               path = r.path,
-<<<<<<< HEAD
-              rpcInterface = TypeName.sanitizeTypeName(rpcInterfaceCls.getName),
-=======
               rpcInterfaceName = TypeName.sanitizeTypeName(rpcInterfaceCls.getName),
->>>>>>> 60311658
               methodName = r.methodSurface.name,
               // No need to bind requestSurface in the server side
               requestSurface = Surface.of[Array[Byte]],
