/*
 * Licensed under the Apache License, Version 2.0 (the "License");
 * you may not use this file except in compliance with the License.
 * You may obtain a copy of the License at
 *
 *    http://www.apache.org/licenses/LICENSE-2.0
 *
 * Unless required by applicable law or agreed to in writing, software
 * distributed under the License is distributed on an "AS IS" BASIS,
 * WITHOUT WARRANTIES OR CONDITIONS OF ANY KIND, either express or implied.
 * See the License for the specific language governing permissions and
 * limitations under the License.
 */
package wvlet.airframe.http.rx

import wvlet.log.LogSupport

import scala.concurrent.{ExecutionContext, Future}
import scala.language.higherKinds

/**
  */
trait Rx[+A] extends LogSupport {
  import Rx._

<<<<<<< HEAD
  def map[B](f: A => B): Rx[B]           = MapOp[A, B](this, f)
  def flatMap[B](f: A => Rx[B]): Rx[B]   = FlatMapOp(this, f)
  def filter(f: A => Boolean): Rx[A]     = FilterOp(this, f)
  def withFilter(f: A => Boolean): Rx[A] = FilterOp(this, f)

  /**
    * Combine two Rx objects to form a pair. If one of the objects is updated,
    * it will yield a new pair.
    *
    * This method is useful when you need to monitor multiple Rx objects.
    *
    * Using Zip will be more intuitive than nesting multiple Rx operators
    * like Rx[A].map { x => ... Rx[B].map { ...} }.
    */
  def zip[B](other: Rx[B]): Rx[(A, B)]             = ZipOp(this, other)
  def zip[B, C](b: Rx[B], c: Rx[C]): Rx[(A, B, C)] = Zip3Op(this, b, c)

=======
  def parents: Seq[Rx[_]]
>>>>>>> d08ea452
  def withName(name: String): Rx[A] = NamedOp(this, name)

  def map[B](f: A => B): Rx[B]                                         = MapOp[A, B](this, f)
  def flatMap[B](f: A => Rx[B]): Rx[B]                                 = FlatMapOp(this, f)
  def filter(f: A => Boolean): Rx[A]                                   = FilterOp(this, f)
  def withFilter(f: A => Boolean): Rx[A]                               = FilterOp(this, f)
  def toOption[X, A1 >: A](implicit ev: A1 <:< Option[X]): RxOption[X] = RxOptionOp(this.asInstanceOf[Rx[Option[X]]])

  /**
    * Subscribe any change in the upstream, and if a change is detected,
    *  the given subscriber code will be executed.
    *
    * @param subscriber
    * @tparam U
    * @return
    */
  def subscribe[U](subscriber: A => U): Cancelable = {
    Rx.run(this)(subscriber)
  }
  def run(effect: A => Unit): Cancelable = Rx.run(this)(effect)
}

object Rx extends LogSupport {
  def const[A](v: A): Rx[A] = SingleOp(v)

  def apply[A](v: A): RxVar[A]                        = variable(v)
  def variable[A](v: A): RxVar[A]                     = new RxVar(v)
  def optionVariable[A](v: Option[A]): RxOptionVar[A] = variable(v).toOption
  def option[A](v: Option[A]): RxOption[A]            = RxOptionOp(Rx.const(v))
  val none: RxOption[Nothing]                         = RxOptionOp(Rx.const(None))

  /**
    * Mapping a Scala Future into Rx
    * @param f
    * @param ec
    * @tparam A
    * @return
    */
  def fromFuture[A](f: Future[A])(implicit ec: ExecutionContext): Rx[Option[A]] = {
    val v = Rx.variable[Option[A]](None)
    f.foreach { x => v := Some(x) }
    v
  }

  /**
    * Build a executable chain of Rx operators, and the resulting chain
    * will be registered to the root node (e.g. RxVar). If the root value changes,
    * the effect code block will be executed.
    *
    * @param rx
    * @param effect
    * @tparam A
    * @tparam U
    * @return
    */
  private def run[A, U](rx: Rx[A])(effect: A => U): Cancelable = {
    rx match {
      case MapOp(in, f) =>
        run(in)(x => effect(f.asInstanceOf[Any => A](x)))
      case FlatMapOp(in, f) =>
        // This var is a placeholder to remember the preceding Cancelable operator, which will be updated later
        var c1 = Cancelable.empty
        val c2 = run(in) { x =>
          val rxb = f.asInstanceOf[Any => Rx[A]](x)
          // This code is necessary to properly cancel the effect if this operator is evaluated before
          c1.cancel
          c1 = run(rxb)(effect)
        }
        Cancelable { () => c1.cancel; c2.cancel }
      case FilterOp(in, cond) =>
        run(in) { x =>
          if (cond.asInstanceOf[A => Boolean](x)) {
            effect(x)
          }
        }
<<<<<<< HEAD
      case ZipOp(left, right) =>
        var allReady: Boolean = false
        var v1: Any           = null
        var v2: Any           = null
        val c1 = run(left) { x =>
          v1 = x
          if (allReady) {
            effect((v1, v2).asInstanceOf[A])
          }
        }
        val c2 = run(right) { x =>
          v2 = x
          if (allReady) {
            effect((v1, v2).asInstanceOf[A])
          }
        }
        allReady = true
        effect((v1, v2).asInstanceOf[A])
        Cancelable { () => c1.cancel; c2.cancel }
      case Zip3Op(r1, r2, r3) =>
        var allReady: Boolean = false
        var v1: Any           = null
        var v2: Any           = null
        var v3: Any           = null
        val c1 = run(r1) { x =>
          v1 = x
          if (allReady) {
            effect((v1, v2, v3).asInstanceOf[A])
          }
        }
        val c2 = run(r2) { x =>
          v2 = x
          if (allReady) {
            effect((v1, v2, v3).asInstanceOf[A])
          }
        }
        val c3 = run(r3) { x =>
          v3 = x
          if (allReady) {
            effect((v1, v2, v3).asInstanceOf[A])
          }
        }
        allReady = true
        effect((v1, v2, v3).asInstanceOf[A])
        Cancelable { () => c1.cancel; c2.cancel }
=======
      case RxOptionOp(in) =>
        run(in) {
          case Some(v) => effect(v)
          case None    =>
          // Do nothing
        }
>>>>>>> d08ea452
      case NamedOp(input, name) =>
        run(input)(effect)
      case SingleOp(v) =>
        effect(v)
        Cancelable.empty
      case o: RxOptionVar[_] =>
        o.asInstanceOf[RxOptionVar[A]].foreach {
          case Some(v) => effect(v)
          case None    =>
          // Do nothing
        }
      case v: RxVar[_] =>
        v.asInstanceOf[RxVar[A]].foreach(effect)
    }
  }

  abstract class UnaryRx[I, A] extends Rx[A] {
    def input: Rx[I]
    override def parents: Seq[Rx[_]] = Seq(input)
  }

  case class SingleOp[A](v: A) extends Rx[A] {
    override def parents: Seq[Rx[_]] = Seq.empty
  }

  case class MapOp[A, B](input: Rx[A], f: A => B)          extends UnaryRx[A, B]
  case class FlatMapOp[A, B](input: Rx[A], f: A => Rx[B])  extends UnaryRx[A, B]
  case class FilterOp[A](input: Rx[A], cond: A => Boolean) extends UnaryRx[A, A]
  case class ZipOp[A, B](left: Rx[A], right: Rx[B]) extends Rx[(A, B)] {
    override def parents: Seq[Rx[_]] = Seq(left, right)
  }
  case class Zip3Op[A, B, C](a: Rx[A], b: Rx[B], c: Rx[C]) extends Rx[(A, B, C)] {
    override def parents: Seq[Rx[_]] = Seq(a, b, c)
  }
  case class NamedOp[A](input: Rx[A], name: String) extends UnaryRx[A, A] {
    override def toString: String = s"${name}:${input}"
  }

}<|MERGE_RESOLUTION|>--- conflicted
+++ resolved
@@ -23,33 +23,25 @@
 trait Rx[+A] extends LogSupport {
   import Rx._
 
-<<<<<<< HEAD
-  def map[B](f: A => B): Rx[B]           = MapOp[A, B](this, f)
-  def flatMap[B](f: A => Rx[B]): Rx[B]   = FlatMapOp(this, f)
-  def filter(f: A => Boolean): Rx[A]     = FilterOp(this, f)
-  def withFilter(f: A => Boolean): Rx[A] = FilterOp(this, f)
-
-  /**
-    * Combine two Rx objects to form a pair. If one of the objects is updated,
-    * it will yield a new pair.
-    *
-    * This method is useful when you need to monitor multiple Rx objects.
-    *
-    * Using Zip will be more intuitive than nesting multiple Rx operators
-    * like Rx[A].map { x => ... Rx[B].map { ...} }.
-    */
-  def zip[B](other: Rx[B]): Rx[(A, B)]             = ZipOp(this, other)
-  def zip[B, C](b: Rx[B], c: Rx[C]): Rx[(A, B, C)] = Zip3Op(this, b, c)
-
-=======
   def parents: Seq[Rx[_]]
->>>>>>> d08ea452
   def withName(name: String): Rx[A] = NamedOp(this, name)
 
   def map[B](f: A => B): Rx[B]                                         = MapOp[A, B](this, f)
   def flatMap[B](f: A => Rx[B]): Rx[B]                                 = FlatMapOp(this, f)
   def filter(f: A => Boolean): Rx[A]                                   = FilterOp(this, f)
   def withFilter(f: A => Boolean): Rx[A]                               = FilterOp(this, f)
+  /**
+    * Combine two Rx objects to form a pair. If one of the objects is updated,
+    * it will yield a new pair.
+    *
+    * This method is useful when you need to monitor multiple Rx objects.
+    *
+    * Using Zip will be more intuitive than nesting multiple Rx operators
+    * like Rx[A].map { x => ... Rx[B].map { ...} }.
+    */
+  def zip[B](other: Rx[B]): Rx[(A, B)]             = ZipOp(this, other)
+  def zip[B, C](b: Rx[B], c: Rx[C]): Rx[(A, B, C)] = Zip3Op(this, b, c)
+  
   def toOption[X, A1 >: A](implicit ev: A1 <:< Option[X]): RxOption[X] = RxOptionOp(this.asInstanceOf[Rx[Option[X]]])
 
   /**
@@ -119,7 +111,6 @@
             effect(x)
           }
         }
-<<<<<<< HEAD
       case ZipOp(left, right) =>
         var allReady: Boolean = false
         var v1: Any           = null
@@ -165,14 +156,12 @@
         allReady = true
         effect((v1, v2, v3).asInstanceOf[A])
         Cancelable { () => c1.cancel; c2.cancel }
-=======
       case RxOptionOp(in) =>
         run(in) {
           case Some(v) => effect(v)
           case None    =>
           // Do nothing
         }
->>>>>>> d08ea452
       case NamedOp(input, name) =>
         run(input)(effect)
       case SingleOp(v) =>
