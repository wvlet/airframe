--- conflicted
+++ resolved
@@ -58,16 +58,13 @@
     }
   }
 
-<<<<<<< HEAD
   /**
     * Add child nodes (elements or attributes) to this element
     * @param xs
     * @return
     */
-=======
   def addModifier(xs: HtmlNode*): RxElement = add(xs: _*)
 
->>>>>>> ca25718b
   def add(xs: HtmlNode*): RxElement = {
     new RxElement(xs :: modifiers) {
       override def render = self.render
