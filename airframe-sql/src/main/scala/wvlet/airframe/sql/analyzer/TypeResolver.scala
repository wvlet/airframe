--- conflicted
+++ resolved
@@ -180,13 +180,8 @@
       val resolvedJoin =
         Join(joinType, resolveRelation(context, left), resolveRelation(context, right), u, j.nodeLocation)
       val resolvedJoinKeys: Seq[Expression] = joinKeys.flatMap { k =>
-<<<<<<< HEAD
-        findMatchInInputAttributes(context, k, resolvedJoin.inputAttributes) match {
+        findMatchInInputAttributes(context, k, resolvedJoin.inputAttributes, false) match {
           case x if x.size < 2 =>
-=======
-        findMatchInInputAttributes(context, k, resolvedJoin.inputAttributes, false) match {
-          case Nil =>
->>>>>>> a5cfa1d8
             throw SQLErrorCode.ColumnNotFound.newException(
               s"join key column: ${k.sqlExpr} is not found",
               k.nodeLocation
