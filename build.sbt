--- conflicted
+++ resolved
@@ -869,13 +869,8 @@
         "org.apache.parquet" % "parquet-hadoop" % PARQUET_VERSION,
         "org.apache.hadoop"  % "hadoop-client"  % "3.3.4" % Provided,
         // For S3 support
-<<<<<<< HEAD
         "org.apache.hadoop"      % "hadoop-aws" % "3.3.4"   % Provided,
         "software.amazon.awssdk" % "auth"       % "2.20.15" % Provided,
-=======
-        "org.apache.hadoop"      % "hadoop-aws" % "3.3.4"  % Provided,
-        "software.amazon.awssdk" % "auth"       % "2.20.7" % Provided,
->>>>>>> a2c4fd44
         // For Apple Silicon (M1)
         "org.xerial.snappy"  % "snappy-java"  % "1.1.9.1",
         "org.slf4j"          % "slf4j-jdk14"  % SLF4J_VERSION   % Optional,
