--- conflicted
+++ resolved
@@ -17,13 +17,8 @@
 val JS_JAVA_TIME_VERSION            = "1.0.0"
 val SCALAJS_DOM_VERSION             = "1.1.0"
 val FINAGLE_VERSION                 = "21.6.0"
-<<<<<<< HEAD
-val FLUENCY_VERSION                 = "2.6.0"
-val GRPC_VERSION                    = "1.38.1"
-=======
 val FLUENCY_VERSION                 = "2.5.1"
 val GRPC_VERSION                    = "1.39.0"
->>>>>>> 3da52dde
 val JMH_VERSION                     = "1.32"
 val JAVAX_ANNOTATION_API_VERSION    = "1.3.2"
 val PARQUET_VERSION                 = "1.12.0"
