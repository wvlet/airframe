--- conflicted
+++ resolved
@@ -610,13 +610,8 @@
       description := "JDBC connection pool service",
       libraryDependencies ++= Seq(
         "org.xerial"     % "sqlite-jdbc" % SQLITE_JDBC_VERSION,
-<<<<<<< HEAD
-        "org.postgresql" % "postgresql"  % "42.2.6",
-        "com.zaxxer"     % "HikariCP"    % "2.6.3",
-=======
         "org.postgresql" % "postgresql"  % "42.1.4",
         "com.zaxxer"     % "HikariCP"    % "2.7.9",
->>>>>>> 6111025b
         // For routing slf4j log to airframe-log
         "org.slf4j" % "slf4j-jdk14" % SLF4J_VERSION
       )
