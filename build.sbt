import scalajsbundler.JSDOMNodeJSEnv
import xerial.sbt.pack.PackPlugin.{projectSettings, publishPackArchiveTgz}

val SCALA_2_12          = "2.12.19"
val SCALA_2_13          = "2.13.13"
val SCALA_3             = "3.3.3"
val uptoScala2          = SCALA_2_13 :: SCALA_2_12 :: Nil
val targetScalaVersions = SCALA_3 :: uptoScala2

// Add this for using snapshot versions
ThisBuild / resolvers ++= Resolver.sonatypeOssRepos("snapshots")

val AIRSPEC_VERSION                 = sys.env.getOrElse("AIRSPEC_VERSION", "24.4.1")
val SCALACHECK_VERSION              = "1.18.0"
val MSGPACK_VERSION                 = "0.9.8"
val SCALA_PARSER_COMBINATOR_VERSION = "2.4.0"
val SQLITE_JDBC_VERSION             = "3.45.3.0"
val SLF4J_VERSION                   = "2.0.13"
val JS_JAVA_LOGGING_VERSION         = "1.0.0"
val JS_JAVA_TIME_VERSION            = "1.0.0"
val SCALAJS_DOM_VERSION             = "2.8.0"
val FINAGLE_VERSION                 = "23.11.0"
val FLUENCY_VERSION                 = "2.7.0"
val GRPC_VERSION                    = "1.52.0"
val JMH_VERSION                     = "1.37"
val JAVAX_ANNOTATION_API_VERSION    = "1.3.2"
val PARQUET_VERSION                 = "1.13.1"
val SNAKE_YAML_VERSION              = "2.2"

val AIRFRAME_BINARY_COMPAT_VERSION = "23.6.0"

// A short cut for publishing snapshots to Sonatype
addCommandAlias(
  "publishSnapshots",
  s"+ projectJVM/publish; + projectJS/publish; + projectNative/publish"
)

// [Development purpose] publish all artifacts to the local repo
addCommandAlias(
  "publishAllLocal",
  s"+ projectJVM/publishLocal; + projectJS/publishLocal; + projectNative/publishLocal"
)

// [Development purpose] publish all sbt-airframe related artifacts to local repo
addCommandAlias(
  "publishSbtDevLocal",
  s"++ 2.12; projectJVM/publishLocal; ++ 3; projectDotty/publishLocal; projectJS/publishLocal"
)

addCommandAlias(
  "publishJSSigned",
  s"+ projectJS/publishSigned"
)
addCommandAlias(
  "publishJSLocal",
  s"+ projectJS/publishLocal"
)
addCommandAlias(
  "publishNativeSigned",
  s"+ projectNative/publishSigned"
)

// Allow using Ctrl+C in sbt without exiting the prompt
// Global / cancelable := true

//ThisBuild / turbo := true

// Reload build.sbt on changes
Global / onChangedBuildSource := ReloadOnSourceChanges

// ideSkipProject is used only for IntelliJ IDEA
Global / excludeLintKeys ++= Set(ideSkipProject)

// Disable the pipelining available since sbt-1.4.0. It caused compilation failure
ThisBuild / usePipelining := false

// Use Scala 3 by default as scala-2 specific source code is relatively small now
ThisBuild / scalaVersion := SCALA_3

ThisBuild / organization := "org.wvlet.airframe"

// Use dynamic snapshot version strings for non tagged versions
ThisBuild / dynverSonatypeSnapshots := true
// Use coursier friendly version separator
ThisBuild / dynverSeparator := "-"

val buildSettings = Seq[Setting[?]](
  licenses += ("Apache-2.0", url("https://www.apache.org/licenses/LICENSE-2.0.html")),
  homepage := Some(url("https://wvlet.org/airframe")),
  scmInfo := Some(
    ScmInfo(
      browseUrl = url("https://github.com/wvlet/airframe"),
      connection = "scm:git@github.com:wvlet/airframe.git"
    )
  ),
  developers := List(
    Developer(id = "leo", name = "Taro L. Saito", email = "leo@xerial.org", url = url("http://xerial.org/leo"))
  ),
  // Exclude compile-time only projects. This is a workaround for bloop,
  // which cannot resolve Optional dependencies nor compile-internal dependencies.
  pomPostProcess        := excludePomDependency(Seq("airspec_2.12", "airspec_2.13", "airspec_3")),
  crossScalaVersions    := targetScalaVersions,
  crossPaths            := true,
  publishMavenStyle     := true,
  mimaPreviousArtifacts := Set("org.wvlet.airframe" %%% s"${name.value}" % AIRFRAME_BINARY_COMPAT_VERSION),
  mimaFailOnNoPrevious  := false,
  mimaBinaryIssueFilters ++= {
    import com.typesafe.tools.mima.core.*
    Seq(
      ProblemFilters.exclude[MissingClassProblem]("wvlet.airframe.http.internal.*")
    )
  },
  javacOptions ++= Seq("-source", "11", "-target", "11"),
  scalacOptions ++= Seq(
    "-feature",
    "-deprecation"
    // Use this flag for debugging Macros
    // "-Xcheck-macros",
  ) ++ {
    if (scalaVersion.value.startsWith("3.")) {
      Seq.empty
    } else {
      Seq(
        // Necessary for tracking source code range in airframe-rx demo
        "-Yrangepos",
        // For using the new import * syntax even in Scala 2.x
        "-Xsource:3"
      )
    }
  },
  testFrameworks += new TestFramework("wvlet.airspec.Framework"),
  libraryDependencies ++= Seq(
    "org.wvlet.airframe" %%% "airspec"    % AIRSPEC_VERSION    % Test,
    "org.scalacheck"     %%% "scalacheck" % SCALACHECK_VERSION % Test
  ) ++ {
    if (scalaVersion.value.startsWith("3."))
      Seq.empty
    else
      Seq("org.scala-lang.modules" %%% "scala-collection-compat" % "2.12.0")
  }
)

val scala2Only = Seq[Setting[?]](
  scalaVersion       := SCALA_2_13,
  crossScalaVersions := uptoScala2
)

val scala3Only = Seq[Setting[?]](
  scalaVersion       := SCALA_3,
  crossScalaVersions := List(SCALA_3)
)

// Do not run tests concurrently to avoid JMX registration failures
val runTestSequentially = Seq[Setting[?]](Test / parallelExecution := false)

// We need to define this globally as a workaround for https://github.com/sbt/sbt/pull/3760
ThisBuild / publishTo := sonatypePublishToBundle.value

val jsBuildSettings = Seq[Setting[?]](
  // #2117 For using java.util.UUID.randomUUID() in Scala.js
  libraryDependencies ++= Seq(
    ("org.scala-js" %%% "scalajs-java-securerandom" % "1.0.0" % Test).cross(CrossVersion.for3Use2_13),
    // TODO It should be included in AirSpec
    "org.scala-js" %%% "scala-js-macrotask-executor" % "1.1.1" % Test
  ),
  coverageEnabled := false
)

val nativeBuildSettings = Seq[Setting[?]](
  scalaVersion       := SCALA_3,
  crossScalaVersions := List(SCALA_3),
  coverageEnabled    := false
)

val noPublish = Seq(
  publishArtifact := false,
  publish         := {},
  publishLocal    := {},
  publish / skip  := true,
  // This must be Nil to use crossScalaVersions of individual modules in `+ projectJVM/xxxx` tasks
  crossScalaVersions := Nil,
  // Explicitly skip the doc task because protobuf related Java files causes no type found error
  Compile / doc / sources                := Seq.empty,
  Compile / packageDoc / publishArtifact := false,
  // Do not check binary compatibility for unpublished projects
  mimaPreviousArtifacts := Set.empty
)

Global / excludeLintKeys ++= Set(sonatypeProfileName, sonatypeSessionName)

lazy val root =
  project
    .in(file("."))
    .settings(name := "airframe-root")
    .settings(buildSettings)
    .settings(noPublish)
    .settings(
      sonatypeProfileName := "org.wvlet",
      sonatypeSessionName := {
        // Use different session names for parallel publishing to Sonatype
        if (sys.env.isDefinedAt("SCALA_JS")) {
          s"${sonatypeSessionName.value} for Scala.js"
        } else if (sys.env.isDefinedAt("SCALA_NATIVE")) {
          s"${sonatypeSessionName.value} for Scala Native"
        } else {
          sonatypeSessionName.value
        }
      }
    )
    .aggregate((jvmProjects ++ jsProjects ++ itProjects): _*)

// JVM projects for scala-community build. This should have no tricky setup and should support Scala 2.12 and Scala 3
lazy val communityBuildProjects: Seq[ProjectReference] = Seq(
  canvas,
  config,
  control.jvm,
  codec.jvm,
  diMacros.jvm,
  di.jvm,
  fluentd,
  grpc,
  http.jvm,
  httpCodeGen,
  httpRecorder,
  jdbc,
  jmx,
  json.jvm,
  log.jvm,
  launcher,
  metrics.jvm,
  msgpack.jvm,
  netty,
  okhttp,
  parquet,
  rx.jvm,
  rxHtml.jvm,
  surface.jvm,
  ulid.jvm,
  examples
)

// Other JVM projects supporting Scala 2.12 - Scala 2.13
lazy val jvmProjects: Seq[ProjectReference] = communityBuildProjects ++ Seq[ProjectReference](
  finagle,
  benchmark,
  sql
)

// Scala.js build (Scala 2.12, 2.13, and 3.x)
lazy val jsProjects: Seq[ProjectReference] = Seq(
  log.js,
  surface.js,
  diMacros.js,
  di.js,
  metrics.js,
  control.js,
  ulid.js,
  json.js,
  msgpack.js,
  codec.js,
  http.js,
  rx.js,
  rxHtml.js,
  widgetJS
)

lazy val nativeProjects: Seq[ProjectReference] = Seq(
  log.native,
  surface.native,
  di.native,
  metrics.native,
<<<<<<< HEAD
  json.native,
  msgpack.native
=======
  ulid.native
>>>>>>> 9eca3568
)

// Integration test projects
lazy val itProjects: Seq[ProjectReference] = Seq(
  integrationTestApi.jvm,
  integrationTestApi.js,
  integrationTest,
  integrationTestJs
)

// For community-build
lazy val communityBuild =
  project
    .settings(noPublish)
    .settings(
      // Skip importing aggregated projects in IntelliJ IDEA
      ideSkipProject := true
    )
    .aggregate(communityBuildProjects: _*)

// For Scala 2.12
lazy val projectJVM =
  project
    .settings(noPublish)
    .settings(
      // Skip importing aggregated projects in IntelliJ IDEA
      ideSkipProject := true,
      // Use a stable coverage directory name without containing scala version
      coverageDataDir := target.value
    )
    .aggregate(jvmProjects: _*)

lazy val projectJS =
  project
    .settings(noPublish)
    .settings(
      // Skip importing aggregated projects in IntelliJ IDEA
      ideSkipProject := true
    )
    .aggregate(jsProjects: _*)

lazy val projectNative =
  project
    .settings(noPublish)
    .settings(
      // Skip importing aggregated projects in IntelliJ IDEA
      ideSkipProject := true
    )
    .aggregate(nativeProjects: _*)

lazy val projectIt =
  project
    .settings(noPublish)
    .settings(
      // Skip importing aggregated projects in IntelliJ IDEA
      ideSkipProject := true
    )
    .aggregate(itProjects: _*)

// A scoped project only for Dotty (Scala 3).
// This is a workaround as projectJVM/test shows compile errors for non Scala 3 ready projects
lazy val projectDotty =
  project
    .settings(noPublish)
    .settings(
      // Skip importing aggregated projects in IntelliJ IDEA
      ideSkipProject := true
    )
    .aggregate(
      diMacros.jvm,
      di.jvm,
      log.jvm,
      surface.jvm,
      canvas,
      control.jvm,
      config,
      codec.jvm,
      fluentd,
      http.jvm,
      netty,
      httpCodeGen,
      httpRecorder,
      okhttp,
      // // Finagle isn't supporting Scala 3
      // httpFinagle,
      grpc,
      jdbc,
      jmx,
      launcher,
      metrics.jvm,
      msgpack.jvm,
      json.jvm,
      parquet,
      rx.jvm,
      rxHtml.jvm,
      sql,
      ulid.jvm,
      examples
    )

lazy val docs =
  project
    .in(file("airframe-docs"))
    .settings(
      name            := "airframe-docs",
      moduleName      := "airframe-docs",
      publishArtifact := false,
      publish         := {},
      publishLocal    := {},
      mdoc / watchTriggers += ((ThisBuild / baseDirectory).value / "docs").toGlob / ** / "*.md"
    )
    .enablePlugins(MdocPlugin, DocusaurusPlugin)

def parallelCollection(scalaVersion: String) = {
  if (scalaVersion.startsWith("2.13.")) {
    Seq("org.scala-lang.modules" %% "scala-parallel-collections" % "0.2.0")
  } else {
    Seq.empty
  }
}

// https://stackoverflow.com/questions/41670018/how-to-prevent-sbt-to-include-test-dependencies-into-the-pom
import scala.xml.{Node => XmlNode, NodeSeq => XmlNodeSeq, *}
import scala.xml.transform.{RewriteRule, RuleTransformer}

def excludePomDependency(excludes: Seq[String]) = { node: XmlNode =>
  def isExcludeTarget(artifactId: String): Boolean =
    excludes.exists(artifactId.startsWith(_))

  def artifactId(e: Elem): Option[String] =
    e.child.find(_.label == "artifactId").map(_.text.trim())

  new RuleTransformer(new RewriteRule {
    override def transform(node: XmlNode): XmlNodeSeq =
      node match {
        case e: Elem
            if e.label == "dependency"
              && artifactId(e).exists(id => isExcludeTarget(id)) =>
          Comment(s"Excluded compile-time only dependency: ${artifactId(e).getOrElse("")}")
        case _ =>
          node
      }
  }).transform(node).head
}

def airframeDIDependencies = Seq(
  "javax.annotation" % "javax.annotation-api" % JAVAX_ANNOTATION_API_VERSION
)

lazy val di =
  crossProject(JVMPlatform, JSPlatform, NativePlatform)
    .crossType(CrossType.Pure)
    .in(file("airframe-di"))
    .settings(buildSettings)
    .settings(
      name        := "airframe",
      description := "Dependency injection library tailored to Scala",
      // For PreDestroy, PostConstruct annotations
      libraryDependencies ++= airframeDIDependencies
    )
    .jvmSettings(
      // Workaround for https://github.com/scala/scala/pull/7624 in Scala 2.13, and also
      // testing shutdown hooks requires consistent application lifecycle between sbt and JVM https://github.com/sbt/sbt/issues/4794
      Test / fork := scalaBinaryVersion.value == "2.13"
    )
    .jsSettings(
      jsBuildSettings
    )
    .nativeSettings(
      nativeBuildSettings
    )
    .dependsOn(
      surface,
      diMacros
    )

def crossBuildSources(scalaBinaryVersion: String, baseDir: String, srcType: String = "main"): Seq[sbt.File] = {
  val scalaMajorVersion = scalaBinaryVersion.split("\\.").head
  for (suffix <- Seq("", s"-${scalaBinaryVersion}", s"-${scalaMajorVersion}").distinct)
    yield {
      file(s"${baseDir}/src/${srcType}/scala${suffix}")
    }
}

// Airframe DI needs to call macro methods, so we needed to split the project into DI and DI macros.
// This project sources and classes will be embedded to airframe.jar, so we don't publish airframe-di-macros
lazy val diMacros =
  crossProject(JVMPlatform, JSPlatform, NativePlatform)
    .crossType(CrossType.Pure)
    .in(file("airframe-di-macros"))
    .settings(buildSettings)
    .settings(
      name        := "airframe-di-macros",
      description := "Macros for Airframe Di"
    )
    .jsSettings(jsBuildSettings)
    .nativeSettings(nativeBuildSettings)
    .dependsOn(log, surface)

// // To use airframe in other airframe modules, we need to reference airframeMacros project
// lazy val airframeMacrosJVMRef = airframeMacrosJVM % Optional
// lazy val airframeMacrosRef    = airframeMacros    % Optional
val surfaceDependencies = { scalaVersion: String =>
  scalaVersion match {
    case s if s.startsWith("3.") =>
      Seq.empty
    case _ =>
      Seq(
        ("org.scala-lang" % "scala-reflect"  % scalaVersion),
        ("org.scala-lang" % "scala-compiler" % scalaVersion % Provided)
      )
  }
}

lazy val surface =
  crossProject(JVMPlatform, JSPlatform, NativePlatform)
    .crossType(CrossType.Pure)
    .in(file("airframe-surface"))
    .settings(buildSettings)
    .settings(
      name        := "airframe-surface",
      description := "A library for extracting object structure surface",
      // TODO: This is a temporary solution. Use AirSpec after Scala 3 support of Surface is completed
      libraryDependencies ++= surfaceDependencies(scalaVersion.value)
    )
    .jvmSettings(
      // For adding PreDestroy, PostConstruct annotations to Java9
      libraryDependencies += "javax.annotation" % "javax.annotation-api" % JAVAX_ANNOTATION_API_VERSION % Test
    )
    .jsSettings(jsBuildSettings)
    .nativeSettings(nativeBuildSettings)
    .dependsOn(log)

lazy val canvas =
  project
    .in(file("airframe-canvas"))
    .settings(buildSettings)
    .settings(
      name        := "airframe-canvas",
      description := "Airframe off-heap memory library"
    )
    .dependsOn(log.jvm, control.jvm % Test)

lazy val config =
  project
    .in(file("airframe-config"))
    .settings(buildSettings)
    .settings(
      name        := "airframe-config",
      description := "airframe configuration module",
      libraryDependencies ++= Seq(
        "org.yaml" % "snakeyaml" % SNAKE_YAML_VERSION
      )
    )
    .dependsOn(di.jvm, codec.jvm)

lazy val control =
  crossProject(JVMPlatform, JSPlatform)
    .crossType(CrossType.Pure)
    .in(file("airframe-control"))
    .settings(buildSettings)
    .settings(
      name        := "airframe-control",
      description := "A library for controlling program flows and retrying"
    )
    .jsSettings(jsBuildSettings)
    .dependsOn(log, rx)

lazy val ulid =
  crossProject(JVMPlatform, JSPlatform, NativePlatform)
    .crossType(CrossType.Pure)
    .in(file("airframe-ulid"))
    .settings(buildSettings)
    .settings(
      name        := "airframe-ulid",
      description := "ULID: Universally Unique Lexicographically Sortable Identifier"
    )
    .jsSettings(
      jsBuildSettings,
      // For using SecureRandom (requires `crypto` package)
      libraryDependencies += ("org.scala-js" %%% "scalajs-java-securerandom" % "1.0.0").cross(CrossVersion.for3Use2_13)
    )
    .nativeSettings(nativeBuildSettings)
    .dependsOn(log % Test)

lazy val jmx =
  project
    .in(file("airframe-jmx"))
    .settings(buildSettings)
    .settings(
      name        := "airframe-jmx",
      description := "A library for exposing Scala object data through JMX",
      // Do not run tests concurrently to avoid JMX registration failures
      runTestSequentially
    )
    .dependsOn(surface.jvm)

lazy val launcher =
  project
    .in(file("airframe-launcher"))
    .settings(buildSettings)
    .settings(
      name        := "airframe-launcher",
      description := "Command-line program launcher"
    )
    .dependsOn(surface.jvm, control.jvm, codec.jvm)

val logDependencies = { scalaVersion: String =>
  scalaVersion match {
    case s if s.startsWith("3.") =>
      Seq.empty
    case _ =>
      Seq("org.scala-lang" % "scala-reflect" % scalaVersion % Provided)
  }
}

val logJVMDependencies = Seq(
  // For rotating log files
  "ch.qos.logback" % "logback-core" % "1.3.14"
)

// airframe-log should have minimum dependencies
lazy val log: sbtcrossproject.CrossProject =
  crossProject(JVMPlatform, JSPlatform, NativePlatform)
    .crossType(CrossType.Pure)
    .in(file("airframe-log"))
    .settings(buildSettings)
    .settings(
      name        := "airframe-log",
      description := "Fancy logger for Scala",
      scalacOptions ++= {
        if (scalaVersion.value.startsWith("3.")) Seq("-source:3.0-migration")
        else Nil
      },
      libraryDependencies ++= logDependencies(scalaVersion.value)
    )
    .jvmSettings(
      libraryDependencies ++= logJVMDependencies,
      runTestSequentially
    )
    .jsSettings(
      jsBuildSettings,
      libraryDependencies ++= Seq(
        ("org.scala-js" %%% "scalajs-java-logging" % JS_JAVA_LOGGING_VERSION).cross(CrossVersion.for3Use2_13)
      )
    )
    .nativeSettings(
      nativeBuildSettings
    )

lazy val metrics =
  crossProject(JVMPlatform, JSPlatform, NativePlatform)
    .crossType(CrossType.Pure)
    .in(file("airframe-metrics"))
    .settings(buildSettings)
    .settings(
      name        := "airframe-metrics",
      description := "Basit metric representations, including duration, size, time window, etc."
    )
    .jsSettings(jsBuildSettings)
    .nativeSettings(nativeBuildSettings)
    .dependsOn(log, surface)

lazy val msgpack =
  crossProject(JVMPlatform, JSPlatform, NativePlatform)
    .crossType(CrossType.Pure)
    .in(file("airframe-msgpack"))
    .settings(buildSettings)
    .settings(
      name        := "airframe-msgpack",
      description := "Pure-Scala MessagePack library"
    )
    .jvmSettings(
      libraryDependencies += "org.msgpack" % "msgpack-core" % MSGPACK_VERSION
    )
    .jsSettings(
      jsBuildSettings,
      libraryDependencies +=
        ("org.scala-js" %%% "scalajs-java-time" % JS_JAVA_TIME_VERSION).cross(CrossVersion.for3Use2_13)
    )
    .nativeSettings(
      nativeBuildSettings,
      // For using java.time libraries
      libraryDependencies += "org.ekrich" %%% "sjavatime" % "1.3.0"
    )
    .dependsOn(log, json)

lazy val codec =
  crossProject(JVMPlatform, JSPlatform)
    .crossType(CrossType.Pure)
    .in(file("airframe-codec"))
    .settings(buildSettings)
    .settings(
      // TODO: #1698 Avoid "illegal multithreaded access to ContextBase error" on Scala 3
      // Tests in this project are sequentially executed
      // Test / parallelExecution := false,
      name        := "airframe-codec",
      description := "Airframe MessagePack-based codec"
    )
    .jvmSettings(
      libraryDependencies ++= Seq(
        // For JDBC testing
        "org.xerial" % "sqlite-jdbc" % SQLITE_JDBC_VERSION % Test
      )
    )
    .jsSettings(
      jsBuildSettings
    )
    .dependsOn(log, surface, msgpack, metrics, json, control, ulid)

lazy val jdbc =
  project
    .in(file("airframe-jdbc"))
    .settings(buildSettings)
    .settings(
      name        := "airframe-jdbc",
      description := "JDBC connection pool service",
      libraryDependencies ++= Seq(
        "org.xerial"     % "sqlite-jdbc" % SQLITE_JDBC_VERSION,
        "org.duckdb"     % "duckdb_jdbc" % "0.10.2",
        "org.postgresql" % "postgresql"  % "42.7.3",
        "com.zaxxer"     % "HikariCP"    % "5.1.0",
        // For routing slf4j log to airframe-log
        "org.slf4j" % "slf4j-jdk14" % SLF4J_VERSION
      )
    )
    .dependsOn(di.jvm, control.jvm, config)

lazy val rx =
  crossProject(JVMPlatform, JSPlatform)
    .crossType(CrossType.Pure)
    .in(file("airframe-rx"))
    .settings(buildSettings)
    .settings(
      name        := "airframe-rx",
      description := "Reactive stream (Rx) interface"
    )
    .jvmSettings(
      libraryDependencies ++= Seq(
        "javax.annotation" % "javax.annotation-api" % JAVAX_ANNOTATION_API_VERSION % Test
      )
    )
    .jsSettings(
      jsBuildSettings,
      // For addressing the fairness issue of the global ExecutorContext https://github.com/scala-js/scala-js/issues/4129
      libraryDependencies += "org.scala-js" %%% "scala-js-macrotask-executor" % "1.1.1"
    )
    .dependsOn(log)

lazy val http =
  crossProject(JVMPlatform, JSPlatform)
    .crossType(CrossType.Pure)
    .enablePlugins(BuildInfoPlugin)
    .in(file("airframe-http"))
    .settings(buildSettings)
    .settings(
      name             := "airframe-http",
      description      := "REST and RPC Framework",
      buildInfoKeys    := Seq[BuildInfoKey](name, version, scalaVersion, sbtVersion),
      buildInfoPackage := "wvlet.airframe.http",
      buildInfoObject  := "AirframeHttpBuildInfo"
    )
    .jvmSettings(
      libraryDependencies += "javax.annotation" % "javax.annotation-api" % JAVAX_ANNOTATION_API_VERSION % Test,
      libraryDependencies ++= {
        CrossVersion.partialVersion(scalaVersion.value) match {
          case Some((2, major)) if major <= 12 =>
            Seq()
          case _ =>
            Seq("org.scala-lang.modules" %% "scala-parallel-collections" % "1.0.4")
        }
      }
    )
    .jsSettings(
      jsBuildSettings,
      Test / jsEnv := new org.scalajs.jsenv.jsdomnodejs.JSDOMNodeJSEnv(),
      libraryDependencies ++= Seq(
        "org.scala-js" %%% "scalajs-dom" % SCALAJS_DOM_VERSION
      )
    )
    .dependsOn(rx, control, surface, json, codec, di)

lazy val httpCodeGen =
  project
    .in(file("airframe-http-codegen"))
    .enablePlugins(PackPlugin)
    .settings(buildSettings)
    .settings(
      name               := "airframe-http-codegen",
      description        := "REST and RPC code generator",
      packMain           := Map("airframe-http-code-generator" -> "wvlet.airframe.http.codegen.HttpCodeGenerator"),
      packExcludeLibJars := Seq("airspec_2.12", "airspec_2.13", "airspec_3"),
      libraryDependencies ++= Seq(
        // Use swagger-parser only for validating YAML format in tests
        "io.swagger.parser.v3" % "swagger-parser" % "2.1.22" % Test,
        // Swagger includes dependency to SLF4J, so redirect slf4j logs to airframe-log
        "org.slf4j" % "slf4j-jdk14" % SLF4J_VERSION % Test,
        // For gRPC route scanner test
        "io.grpc" % "grpc-stub" % GRPC_VERSION % Test
      ),
      // Published package is necessary for sbt-airframe
      publishPackArchiveTgz
    )
    .dependsOn(http.jvm, launcher)

lazy val netty =
  project
    .in(file("airframe-http-netty"))
    .settings(buildSettings)
    .settings(
      name        := "airframe-http-netty",
      description := "Airframe HTTP Netty backend",
      libraryDependencies ++= Seq(
        "io.netty" % "netty-all" % "4.1.109.Final"
      )
    )
    .dependsOn(http.jvm, rx.jvm)

lazy val grpc =
  project
    .in(file("airframe-http-grpc"))
    .settings(buildSettings)
    .settings(
      name        := "airframe-http-grpc",
      description := "Airframe HTTP gRPC backend",
      libraryDependencies ++= Seq(
        "io.grpc"           % "grpc-netty-shaded" % GRPC_VERSION,
        "io.grpc"           % "grpc-stub"         % GRPC_VERSION,
        "org.apache.tomcat" % "annotations-api"   % "6.0.53"      % Provided,
        "org.slf4j"         % "slf4j-jdk14"       % SLF4J_VERSION % Test
      )
    )
    .dependsOn(http.jvm, rx.jvm)

// Workaround for com.twitter:util-core_2.12:21.4.0 (depends on 1.1.2)
ThisBuild / libraryDependencySchemes += "org.scala-lang.modules" %% "scala-parser-combinators" % "always"

lazy val finagle =
  project
    .in(file("airframe-http-finagle"))
    .settings(buildSettings)
    .settings(scala2Only)
    .settings(
      name        := "airframe-http-finagle",
      description := "REST API binding for Finagle",
      // Finagle doesn't support Scala 2.13 yet
      libraryDependencies ++= Seq(
        ("com.twitter" %% "finagle-http"        % FINAGLE_VERSION).cross(CrossVersion.for3Use2_13),
        ("com.twitter" %% "finagle-netty4-http" % FINAGLE_VERSION).cross(CrossVersion.for3Use2_13),
        ("com.twitter" %% "finagle-netty4"      % FINAGLE_VERSION).cross(CrossVersion.for3Use2_13),
        ("com.twitter" %% "finagle-core"        % FINAGLE_VERSION).cross(CrossVersion.for3Use2_13),
        // Redirecting slf4j log in Finagle to airframe-log
        "org.slf4j" % "slf4j-jdk14" % SLF4J_VERSION,
        // Use a version that fixes [CVE-2017-18640]
        "org.yaml" % "snakeyaml" % SNAKE_YAML_VERSION
      )
    )
    .dependsOn(http.jvm)

lazy val okhttp =
  project
    .in(file("airframe-http-okhttp"))
    .settings(buildSettings)
    .settings(
      name        := "airframe-http-okhttp",
      description := "REST API binding for OkHttp",
      libraryDependencies ++= Seq(
        "com.squareup.okhttp3" % "okhttp" % "4.12.0"
      )
    )
    .dependsOn(http.jvm, netty % Test)

lazy val httpRecorder =
  project
    .in(file("airframe-http-recorder"))
    .settings(buildSettings)
    .settings(
      name        := "airframe-http-recorder",
      description := "Http Response Recorder",
      libraryDependencies ++= Seq(
      )
    )
    .dependsOn(codec.jvm, metrics.jvm, control.jvm, netty, jdbc)

lazy val json =
  crossProject(JSPlatform, JVMPlatform, NativePlatform)
    .crossType(CrossType.Pure)
    .in(file("airframe-json"))
    .settings(buildSettings)
    .settings(
      name        := "airframe-json",
      description := "JSON parser"
    )
    .jsSettings(jsBuildSettings)
    .nativeSettings(nativeBuildSettings)
    .dependsOn(log)

lazy val benchmark =
  project
    .in(file("airframe-benchmark"))
    // Necessary for generating /META-INF/BenchmarkList
    .enablePlugins(JmhPlugin, PackPlugin)
    .settings(buildSettings)
    .settings(noPublish)
    .settings(
      crossScalaVersions := targetScalaVersions,
      name               := "airframe-benchmark",
      packMain           := Map("airframe-benchmark" -> "wvlet.airframe.benchmark.BenchmarkMain"),
      // Turbo mode didn't work with this error:
      // java.lang.RuntimeException: ERROR: Unable to find the resource: /META-INF/BenchmarkList
      turbo := false,
      // Generate JMH benchmark cord before packaging and testing
      Compile / pack        := (Compile / pack).dependsOn(Test / compile).value,
      Jmh / sourceDirectory := (Compile / sourceDirectory).value,
      Jmh / compile         := (Jmh / compile).triggeredBy(Compile / compile).value,
      Test / compile        := ((Test / compile).dependsOn(Jmh / compile)).value,
      // Need to fork JVM so that sbt can set the classpass properly for running JMH
      run / fork := true,
      libraryDependencies ++= Seq(
        "org.msgpack"     % "msgpack-core"             % MSGPACK_VERSION,
        "org.openjdk.jmh" % "jmh-core"                 % JMH_VERSION,
        "org.openjdk.jmh" % "jmh-generator-bytecode"   % JMH_VERSION,
        "org.openjdk.jmh" % "jmh-generator-reflection" % JMH_VERSION,
        // Used only for json benchmark
        "org.json4s" %% "json4s-jackson" % "4.0.7",
        "io.circe"   %% "circe-parser"   % "0.14.6",
        // For ScalaPB
        // "com.thesamet.scalapb" %% "scalapb-runtime-grpc" % scalapb.compiler.Version.scalapbVersion
        // For grpc-java
        "io.grpc"             % "grpc-protobuf" % GRPC_VERSION,
        "com.google.protobuf" % "protobuf-java" % "3.25.3",
        ("com.chatwork"      %% "scala-ulid"    % "1.0.24").cross(CrossVersion.for3Use2_13)
      )
      //      Compile / PB.targets := Seq(
      //        scalapb.gen() -> (sourceManaged in Compile).value / "scalapb"
      //      ),
      // publishing .tgz
      // publishPackArchiveTgz
    )
    .dependsOn(msgpack.jvm, json.jvm, metrics.jvm, launcher, httpCodeGen, netty, grpc, ulid.jvm)

lazy val fluentd =
  project
    .in(file("airframe-fluentd"))
    .settings(buildSettings)
    .settings(
      name        := "airframe-fluentd",
      description := "Fluentd logger",
      libraryDependencies ++= Seq(
        "org.komamitsu" % "fluency-core"         % FLUENCY_VERSION,
        "org.komamitsu" % "fluency-fluentd"      % FLUENCY_VERSION,
        "org.komamitsu" % "fluency-treasuredata" % FLUENCY_VERSION
        // td-client-java -> json-simple happened to include junit 4.10 [CVE-2020-15250]
          exclude ("junit", "junit"),
        // Redirecting slf4j log from Fluency to aiframe-log
        "org.slf4j" % "slf4j-jdk14" % SLF4J_VERSION
      )
    )
    .dependsOn(codec.jvm, di.jvm)

def sqlRefLib = { scalaVersion: String =>
  if (scalaVersion.startsWith("2.13")) {
    Seq(
      // Include Spark just as a reference implementation
      "org.apache.spark" %% "spark-sql" % "3.5.1" % Test,
      // Include Trino as a reference implementation
      "io.trino" % "trino-main" % "445" % Test
    )
  } else {
    Seq.empty
  }
}

lazy val parquet =
  project
    .in(file("airframe-parquet"))
    .settings(buildSettings)
    .settings(
      name        := "airframe-parquet",
      description := "Parquet columnar format reader/writer support",
      libraryDependencies ++= Seq(
        "org.apache.parquet" % "parquet-hadoop" % PARQUET_VERSION,
        "org.apache.hadoop"  % "hadoop-client"  % "3.4.0" % Provided,
        // For S3 support
        "org.apache.hadoop"      % "hadoop-aws" % "3.4.0"  % Provided,
        "software.amazon.awssdk" % "auth"       % "2.25.1" % Provided,
        // For Apple Silicon (M1)
        "org.xerial.snappy"  % "snappy-java"  % "1.1.10.5",
        "org.slf4j"          % "slf4j-jdk14"  % SLF4J_VERSION   % Optional,
        "org.apache.parquet" % "parquet-avro" % PARQUET_VERSION % Test
      )
    )
    .dependsOn(codec.jvm, sql)

lazy val sql =
  project
    .enablePlugins(Antlr4Plugin)
    .in(file("airframe-sql"))
    .settings(buildSettings)
    .settings(
      name                       := "airframe-sql",
      description                := "SQL parser & analyzer",
      Antlr4 / antlr4Version     := "4.13.1",
      Antlr4 / antlr4PackageName := Some("wvlet.airframe.sql.parser"),
      Antlr4 / antlr4GenListener := true,
      Antlr4 / antlr4GenVisitor  := true,
      libraryDependencies ++= Seq(
        // For parsing DataType strings
        "org.scala-lang.modules"   %% "scala-parser-combinators" % SCALA_PARSER_COMBINATOR_VERSION,
        "com.github.vertical-blank" % "sql-formatter"            % "2.0.5"
      ) ++ sqlRefLib(scalaVersion.value)
    )
    .dependsOn(msgpack.jvm, surface.jvm, config, launcher)

lazy val rxHtml =
  crossProject(JVMPlatform, JSPlatform)
    .crossType(CrossType.Pure)
    .in(file("airframe-rx-html"))
    .settings(buildSettings)
    .settings(
      name        := "airframe-rx-html",
      description := "Reactive HTML elements for Scala and Scala.js",
      libraryDependencies ++= {
        if (scalaVersion.value.startsWith("3."))
          Seq.empty
        else
          Seq("org.scala-lang" % "scala-reflect" % scalaVersion.value % Provided)
      }
    )
    .jsSettings(
      jsBuildSettings,
      Test / jsEnv := new org.scalajs.jsenv.jsdomnodejs.JSDOMNodeJSEnv(),
      libraryDependencies ++= Seq(
        "org.scala-js" %%% "scalajs-dom" % SCALAJS_DOM_VERSION
      )
    )
    .dependsOn(log, rx, surface)

lazy val widgetJS =
  project
    .enablePlugins(ScalaJSPlugin) // , ScalaJSBundlerPlugin)
    .in(file("airframe-rx-widget"))
    .settings(buildSettings)
    .settings(
      name        := "airframe-rx-widget",
      description := "Reactive Widget library for Scala.js",
      jsBuildSettings,
      Test / jsEnv := new org.scalajs.jsenv.jsdomnodejs.JSDOMNodeJSEnv()
      // npmDependencies in Compile += "monaco-editor" -> "0.21.3",
      // useYarn := true
      //      npmDependencies in Test += "node" -> "12.14.1"
    )
    .dependsOn(log.js, rxHtml.js)

lazy val examples =
  project
    .in(file("examples"))
    .settings(buildSettings)
    .settings(noPublish)
    .settings(
      name               := "airframe-examples",
      description        := "Airframe examples",
      crossScalaVersions := targetScalaVersions,
      libraryDependencies ++= Seq(
      )
    )
    .dependsOn(
      codec.jvm,
      config,
      di.jvm,
      diMacros.jvm,
      launcher,
      jmx,
      jdbc,
      netty
    )

// Dotty test project
lazy val dottyTest =
  project
    .in(file("airframe-dotty-test"))
    .settings(buildSettings)
    .settings(noPublish)
    .settings(
      name               := "airframe-dotty-test",
      description        := "test for dotty",
      scalaVersion       := SCALA_3,
      crossScalaVersions := List(SCALA_3)
    )
    .dependsOn(log.jvm, surface.jvm, di.jvm, codec.jvm)

// Integration test for Scala 3
lazy val integrationTestApi =
  crossProject(JVMPlatform, JSPlatform)
    .crossType(CrossType.Pure)
    .in(file("airframe-integration-test-api"))
    .settings(buildSettings)
    .settings(noPublish)
    .settings(
      scala3Only,
      name        := "airframe-integration-test-api",
      description := "APIs for integration test"
    )
    .dependsOn(http)

// Integration test for Scala 3
lazy val integrationTest =
  project
    .in(file("airframe-integration-test"))
    .enablePlugins(AirframeHttpPlugin)
    .settings(buildSettings)
    .settings(noPublish)
    .settings(
      scala3Only,
      name                := "airframe-integration-test",
      description         := "integration test project",
      airframeHttpClients := Seq("wvlet.airframe.test.api:rpc")
    )
    .dependsOn(integrationTestApi.jvm, netty)

lazy val integrationTestJs =
  project
    .enablePlugins(ScalaJSPlugin)
    .in(file("airframe-integration-test-js"))
    .settings(buildSettings)
    .settings(noPublish)
    .settings(
      scala3Only,
      name        := "airframe-integration-test-js",
      description := "browser integration test for Scala.js",
      Test / jsEnv := new jsenv.playwright.PWEnv(
        browserName = "chrome",
        headless = true,
        showLogs = false
      )
    )
    .dependsOn(integrationTestApi.js)<|MERGE_RESOLUTION|>--- conflicted
+++ resolved
@@ -269,12 +269,9 @@
   surface.native,
   di.native,
   metrics.native,
-<<<<<<< HEAD
   json.native,
-  msgpack.native
-=======
+  msgpack.native,
   ulid.native
->>>>>>> 9eca3568
 )
 
 // Integration test projects
