--- conflicted
+++ resolved
@@ -8,13 +8,8 @@
 val targetScalaVersions = SCALA_2_13 :: untilScala2_12
 
 val SCALATEST_VERSION               = "3.0.8"
-<<<<<<< HEAD
 val SCALACHECK_VERSION              = "1.14.3"
-val MSGPACK_VERSION                 = "0.8.19"
-=======
-val SCALACHECK_VERSION              = "1.14.2"
 val MSGPACK_VERSION                 = "0.8.20"
->>>>>>> ff0a1f4d
 val SCALA_PARSER_COMBINATOR_VERSION = "1.1.2"
 val SQLITE_JDBC_VERSION             = "3.28.0"
 val SLF4J_VERSION                   = "1.7.29"
