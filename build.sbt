import sbt.Keys.libraryDependencies
import xerial.sbt.pack.PackPlugin.publishPackArchiveTgz

val SCALA_2_12          = "2.12.13"
val SCALA_2_13          = "2.13.6"
val SCALA_3_0           = "3.0.0"
val targetScalaVersions = SCALA_2_13 :: SCALA_2_12 :: Nil
val withDotty           = SCALA_3_0 :: targetScalaVersions

val AIRSPEC_VERSION                 = "21.5.4"
val SCALACHECK_VERSION              = "1.15.4"
val MSGPACK_VERSION                 = "0.8.24"
val SCALA_PARSER_COMBINATOR_VERSION = "2.0.0"
val SQLITE_JDBC_VERSION             = "3.34.0"
val SLF4J_VERSION                   = "1.7.30"
val JS_JAVA_LOGGING_VERSION         = "1.0.0"
val JS_JAVA_TIME_VERSION            = "1.0.0"
val SCALAJS_DOM_VERSION             = "1.1.0"
val FINAGLE_VERSION                 = "21.4.0"
val FLUENCY_VERSION                 = "2.5.1"
val GRPC_VERSION                    = "1.38.0"
val JMH_VERSION                     = "1.32"
val JAVAX_ANNOTATION_API_VERSION    = "1.3.2"
val PARQUET_VERSION                 = "1.12.0"

// A short cut for publishing snapshots to Sonatype
addCommandAlias(
  "publishSnapshots",
  s"+ projectJVM/publish; + projectJS/publish"
)

// [Development purpose] publish all artifacts to the local repo
addCommandAlias(
  "publishAllLocal",
  s"+ projectJVM/publishLocal; + projectJS/publishLocal;"
)

addCommandAlias(
  "publishJSSigned",
  s"+ projectJS/publishSigned"
)
addCommandAlias(
  "publishJSLocal",
  s"+ projectJS/publishLocal"
)

// Allow using Ctrl+C in sbt without exiting the prompt
// Global / cancelable := true

//ThisBuild / turbo := true

// Reload build.sbt on changes
Global / onChangedBuildSource := ReloadOnSourceChanges

// Disable the pipelining available since sbt-1.4.0. It caused compilation failure
ThisBuild / usePipelining := false

// A build configuration switch for working on Dotty migration. This needs to be removed eventually
val DOTTY = sys.env.isDefinedAt("DOTTY")
// For debugging
// val DOTTY = true

// We MUST use Scala 2.12 for building sbt-airframe
ThisBuild / scalaVersion := {
  if (DOTTY) SCALA_3_0
  else SCALA_2_13
}
ThisBuild / organization := "org.wvlet.airframe"

// Use dynamic snapshot version strings for non tagged versions
ThisBuild / dynverSonatypeSnapshots := true
// Use coursier friendly version separator
ThisBuild / dynverSeparator := "-"

val buildSettings = Seq[Setting[_]](
  licenses += ("Apache-2.0", url("https://www.apache.org/licenses/LICENSE-2.0.html")),
  homepage := Some(url("https://wvlet.org/airframe")),
  scmInfo := Some(
    ScmInfo(
      browseUrl = url("https://github.com/wvlet/airframe"),
      connection = "scm:git@github.com:wvlet/airframe.git"
    )
  ),
  developers := List(
    Developer(id = "leo", name = "Taro L. Saito", email = "leo@xerial.org", url = url("http://xerial.org/leo"))
  ),
  // Exclude compile-time only projects. This is a workaround for bloop,
  // which cannot resolve Optional dependencies nor compile-internal dependencies.
  pomPostProcess := excludePomDependency(Seq("airspec_2.12", "airspec_2.13")),
  crossScalaVersions := targetScalaVersions,
  crossPaths := true,
  publishMavenStyle := true,
  javacOptions ++= Seq("-source", "1.8", "-target", "1.8"),
  scalacOptions ++= Seq(
    "-feature",
    "-deprecation"
  ) ++ {
    if (DOTTY) {
      Seq.empty
    } else {
      Seq(
        // Necessary for tracking source code range in airframe-rx demo
        "-Yrangepos"
      )
    }
  },
  testFrameworks += new TestFramework("wvlet.airspec.Framework"),
  libraryDependencies ++= {
    if (DOTTY)
      Seq.empty
    else
      Seq("org.scala-lang.modules" %%% "scala-collection-compat" % "2.4.4")
  }
)

// Do not run tests concurrently to avoid JMX registration failures
val runTestSequentially = Seq[Setting[_]](Test / parallelExecution := false)

// We need to define this globally as a workaround for https://github.com/sbt/sbt/pull/3760
ThisBuild / publishTo := sonatypePublishToBundle.value

val jsBuildSettings = Seq[Setting[_]](
  crossScalaVersions := targetScalaVersions,
  coverageEnabled := false
)

val noPublish = Seq(
  publishArtifact := false,
  publish := {},
  publishLocal := {},
  // Explicitely skip the doc task because protobuf related Java files causes no type found error
  Compile / doc / sources := Seq.empty,
  Compile / packageDoc / publishArtifact := false
)

Global / excludeLintKeys ++= Set(sonatypeProfileName, sonatypeSessionName)

lazy val root =
  project
    .in(file("."))
    .settings(name := "airframe-root")
    .settings(buildSettings)
    .settings(noPublish)
    .settings(
      sonatypeProfileName := "org.wvlet",
      sonatypeSessionName := {
        if (sys.env.isDefinedAt("SCALAJS")) {
          // Use a different session for Scala.js projects
          s"${sonatypeSessionName.value} for Scala.js"
        } else {
          sonatypeSessionName.value
        }
      }
    )
    .aggregate((jvmProjects ++ jsProjects): _*)

// JVM projects for scala-community build. This should have no tricky setup and should support Scala 2.12.
lazy val communityBuildProjects: Seq[ProjectReference] = Seq(
  diMacrosJVM,
  diJVM,
  surfaceJVM,
  logJVM,
  canvas,
  config,
  controlJVM,
  ulidJVM,
  jmx,
  launcher,
  metricsJVM,
  codecJVM,
  msgpackJVM,
  rxJVM,
  httpJVM,
  httpRouter,
  httpCodeGen,
  grpc,
  jsonJVM,
  rxHtmlJVM,
  parquet,
  airspecJVM
)

// Other JVM projects supporting Scala 2.12 - Scala 2.13
lazy val jvmProjects: Seq[ProjectReference] = communityBuildProjects ++ Seq[ProjectReference](
  jdbc,
  fluentd,
  finagle,
  okhttp,
  httpRecorder,
  benchmark,
  sql,
  examples
)

// Scala.js build (only for Scala 2.12 + 2.13)
lazy val jsProjects: Seq[ProjectReference] = Seq(
  logJS,
  surfaceJS,
  diMacrosJS,
  diJS,
  metricsJS,
  controlJS,
  ulidJS,
  jsonJS,
  msgpackJS,
  codecJS,
  rxJS,
  httpJS,
  rxHtmlJS,
  widgetJS,
  airspecJS
)

// For community-build
lazy val communityBuild =
  project
    .settings(
      noPublish,
      crossScalaVersions := targetScalaVersions
    )
    .aggregate(communityBuildProjects: _*)

// For Scala 2.12
lazy val projectJVM =
  project
    .settings(
      noPublish,
      crossScalaVersions := targetScalaVersions
    )
    .aggregate(jvmProjects: _*)

lazy val projectJS =
  project
    .settings(
      noPublish,
      crossScalaVersions := targetScalaVersions
    )
    .aggregate(jsProjects: _*)

// For Dotty (Scala 3)
lazy val projectDotty =
  project
    .settings(
      noPublish,
      crossScalaVersions := Seq(SCALA_3_0)
    )
    .aggregate(
      diMacrosJVM,
      diJVM,
      airspecJVM,
      logJVM,
      surfaceJVM,
      canvas,
      controlJVM,
      // codec uses Scala reflection
      codecJVM,
      //fluentd,
      //httpJVM,
      //// Finagle isn't supporting Scala 3
      //httpFinagle,
      //grpc,
      //jdbc,
      //jmx,
      //launcher,
      metricsJVM,
      msgpackJVM,
      jsonJVM,
      rxJVM,
      // rx-html uses Scala Macros
      //rxHtmlJVM,
      //sql,
      ulidJVM
    )

lazy val docs =
  project
    .in(file("airframe-docs"))
    .settings(
      name := "airframe-docs",
      moduleName := "airframe-docs",
      publishArtifact := false,
      publish := {},
      publishLocal := {},
      mdoc / watchTriggers += ((ThisBuild / baseDirectory).value / "docs").toGlob / ** / "*.md"
    )
    .enablePlugins(MdocPlugin, DocusaurusPlugin)

def parallelCollection(scalaVersion: String) = {
  if (scalaVersion.startsWith("2.13.")) {
    Seq("org.scala-lang.modules" %% "scala-parallel-collections" % "0.2.0")
  } else {
    Seq.empty
  }
}

// https://stackoverflow.com/questions/41670018/how-to-prevent-sbt-to-include-test-dependencies-into-the-pom

import scala.xml.{Node => XmlNode, NodeSeq => XmlNodeSeq, _}
import scala.xml.transform.{RewriteRule, RuleTransformer}

def excludePomDependency(excludes: Seq[String]) = { node: XmlNode =>
  def isExcludeTarget(artifactId: String): Boolean =
    excludes.exists(artifactId.startsWith(_))

  def artifactId(e: Elem): Option[String] =
    e.child.find(_.label == "artifactId").map(_.text.trim())

  new RuleTransformer(new RewriteRule {
    override def transform(node: XmlNode): XmlNodeSeq =
      node match {
        case e: Elem
            if e.label == "dependency"
              && artifactId(e).exists(id => isExcludeTarget(id)) =>
          Comment(s"Excluded compile-time only dependency: ${artifactId(e).getOrElse("")}")
        case _ =>
          node
      }
  }).transform(node).head
}

def airframeDIDependencies = Seq(
  "javax.annotation" % "javax.annotation-api" % JAVAX_ANNOTATION_API_VERSION
)

lazy val di =
  crossProject(JVMPlatform, JSPlatform)
    .crossType(CrossType.Pure)
    .in(file("airframe-di"))
    .settings(buildSettings)
    .settings(dottyCrossBuildSettings)
    .settings(
      name := "airframe",
      description := "Dependency injection library tailored to Scala",
      // For PreDestroy, PostConstruct annotations
      libraryDependencies ++= airframeDIDependencies
    )
    .jvmSettings(
      // Workaround for https://github.com/scala/scala/pull/7624 in Scala 2.13, and also
      // testing shutdown hooks requires consistent application lifecycle between sbt and JVM https://github.com/sbt/sbt/issues/4794
      Test / fork := scalaBinaryVersion.value == "2.13"
    )
    .jsSettings(
      jsBuildSettings
    )
    .dependsOn(
      surface,
      diMacros,
      airspecRef % Test
    )

lazy val diJVM = di.jvm
lazy val diJS  = di.js

def crossBuildSources(scalaBinaryVersion: String, baseDir: String, srcType: String = "main"): Seq[sbt.File] = {
  val scalaMajorVersion = scalaBinaryVersion.split("\\.").head
  for (suffix <- Seq("", s"-${scalaBinaryVersion}", s"-${scalaMajorVersion}").distinct)
    yield {
      file(s"${baseDir}/src/${srcType}/scala${suffix}")
    }
}

def dottyCrossBuildSettings: Seq[Setting[_]] = {
  Seq(
    crossScalaVersions := {
      if (DOTTY) withDotty else targetScalaVersions
    },
    Compile / unmanagedSourceDirectories := {
      val origDirs = (Compile / unmanagedSourceDirectories).value
      val newDirs = crossBuildSources(
        scalaBinaryVersion.value,
        baseDirectory.value.getParent
      )
      (origDirs ++ newDirs).distinct
    },
    Test / unmanagedSourceDirectories := {
      val origDirs = (Test / unmanagedSourceDirectories).value
      val newDirs = crossBuildSources(
        scalaBinaryVersion.value,
        baseDirectory.value.getParent,
        srcType = "test"
      )
      (origDirs ++ newDirs).distinct
    }
  )
}

// Airframe DI needs to call macro methods, so we needed to split the project into DI and DI macros.
// This project sources and classes will be embedded to airframe.jar, so we don't publish airframe-di-macros
lazy val diMacros =
  crossProject(JVMPlatform, JSPlatform)
    .crossType(CrossType.Pure)
    .in(file("airframe-di-macros"))
    .settings(buildSettings)
    .settings(dottyCrossBuildSettings)
    .settings(
      name := "airframe-di-macros",
      description := "Macros for Airframe Di"
    )
    .jsSettings(jsBuildSettings)
    .dependsOn(log, surface, airspecRef % Test)

lazy val diMacrosJVM = diMacros.jvm
lazy val diMacrosJS  = diMacros.js

// // To use airframe in other airframe modules, we need to reference airframeMacros project
// lazy val airframeMacrosJVMRef = airframeMacrosJVM % Optional
// lazy val airframeMacrosRef    = airframeMacros    % Optional
val surfaceDependencies = { scalaVersion: String =>
  scalaVersion match {
    case s if s.startsWith("3.") =>
      Seq.empty
    case _ =>
      Seq(
        ("org.scala-lang" % "scala-reflect"  % scalaVersion),
        ("org.scala-lang" % "scala-compiler" % scalaVersion % Provided)
      )
  }
}

val surfaceJVMDependencies = { scalaVersion: String =>
  scalaVersion match {
    case s if s.startsWith("3.") =>
      Seq(
        "org.scala-lang" %% "scala3-tasty-inspector" % s,
        "org.scala-lang" %% "scala3-staging"         % s
      )
    case _ => Seq.empty
  }
}

lazy val surface =
  crossProject(JVMPlatform, JSPlatform)
    .crossType(CrossType.Pure)
    .in(file("airframe-surface"))
    .settings(buildSettings)
    .settings(dottyCrossBuildSettings)
    .settings(
      name := "airframe-surface",
      description := "A library for extracting object structure surface",
      libraryDependencies ++= surfaceDependencies(scalaVersion.value)
    )
    .jvmSettings(
      // For adding PreDestroy, PostConstruct annotations to Java9
      libraryDependencies ++= surfaceJVMDependencies(scalaVersion.value),
      libraryDependencies += "javax.annotation" % "javax.annotation-api" % JAVAX_ANNOTATION_API_VERSION % Test
    )
    .jsSettings(jsBuildSettings)
    .dependsOn(log, airspecRef % Test)

lazy val surfaceJVM = surface.jvm
lazy val surfaceJS  = surface.js

lazy val canvas =
  project
    .in(file("airframe-canvas"))
    .settings(buildSettings)
    .settings(
      name := "airframe-canvas",
      description := "Airframe off-heap memory library"
    )
    .dependsOn(logJVM, controlJVM % Test, airspecRefJVM % Test)

lazy val config =
  project
    .in(file("airframe-config"))
    .settings(buildSettings)
    .settings(
      name := "airframe-config",
      description := "airframe configuration module",
      libraryDependencies ++= Seq(
        "org.yaml" % "snakeyaml" % "1.28"
      )
    )
    .dependsOn(diJVM, codecJVM, airspecRefJVM % Test)

lazy val control =
  crossProject(JVMPlatform, JSPlatform)
    .crossType(CrossType.Pure)
    .in(file("airframe-control"))
    .settings(buildSettings)
    .settings(
      name := "airframe-control",
      description := "A library for controlling program flows and retrying"
    )
    .jvmSettings(
      libraryDependencies ++= Seq(
        "org.scala-lang.modules" %% "scala-parser-combinators" % SCALA_PARSER_COMBINATOR_VERSION
      )
    )
    .dependsOn(log, airspecRef % Test)

lazy val controlJVM = control.jvm
lazy val controlJS  = control.js

lazy val ulid =
  crossProject(JVMPlatform, JSPlatform)
    .crossType(CrossType.Pure)
    .in(file("airframe-ulid"))
    .settings(buildSettings)
    .settings(
      name := "airframe-ulid",
      description := "ULID: Universally Unique Lexicographically Sortable Identifier"
    )
    .jsSettings(
      jsBuildSettings
    )
    .dependsOn(log % Test, airspecRef % Test)

lazy val ulidJVM = ulid.jvm
lazy val ulidJS  = ulid.js

lazy val jmx =
  project
    .in(file("airframe-jmx"))
    .settings(buildSettings)
    .settings(
      name := "airframe-jmx",
      description := "A library for exposing Scala object data through JMX",
      // Do not run tests concurrently to avoid JMX registration failures
      runTestSequentially
    )
    .dependsOn(surfaceJVM, airspecRefJVM % Test)

lazy val launcher =
  project
    .in(file("airframe-launcher"))
    .settings(buildSettings)
    .settings(
      name := "airframe-launcher",
      description := "Command-line program launcher",
      libraryDependencies ++= Seq(
        "org.scala-lang.modules" %% "scala-parser-combinators" % SCALA_PARSER_COMBINATOR_VERSION
      )
    )
    .dependsOn(surfaceJVM, controlJVM, codecJVM, airspecRefJVM % Test)

val logDependencies = { scalaVersion: String =>
  scalaVersion match {
    case s if DOTTY =>
      Seq.empty
    case _ =>
      Seq("org.scala-lang" % "scala-reflect" % scalaVersion % Provided)
  }
}

val logJVMDependencies = Seq(
  "ch.qos.logback" % "logback-core" % "1.2.3"
)

// airframe-log should have minimum dependencies
lazy val log: sbtcrossproject.CrossProject =
  crossProject(JVMPlatform, JSPlatform)
    .crossType(CrossType.Pure)
    .in(file("airframe-log"))
    .settings(buildSettings)
    .settings(dottyCrossBuildSettings)
    .settings(
      name := "airframe-log",
      description := "Fancy logger for Scala",
      scalacOptions ++= {
        if (DOTTY) Seq("-source:3.0-migration")
        else Nil
      },
      libraryDependencies ++= logDependencies(scalaVersion.value)
    )
    .jvmSettings(
      libraryDependencies ++= logJVMDependencies,
      runTestSequentially
    )
    .jsSettings(
      jsBuildSettings,
      libraryDependencies ++= Seq(
        ("org.scala-js" %%% "scalajs-java-logging" % JS_JAVA_LOGGING_VERSION).cross(CrossVersion.for3Use2_13)
      )
    )
    .dependsOn(airspecRef % Test)

lazy val logJVM = log.jvm
lazy val logJS  = log.js

lazy val metrics =
  crossProject(JVMPlatform, JSPlatform)
    .crossType(CrossType.Pure)
    .in(file("airframe-metrics"))
    .settings(buildSettings)
    .settings(
      name := "airframe-metrics",
      description := "Basit metric representations, including duration, size, time window, etc."
    )
    .jsSettings(jsBuildSettings)
    .dependsOn(log, surface, airspecRef % Test)

lazy val metricsJVM = metrics.jvm
lazy val metricsJS  = metrics.js

lazy val msgpack =
  crossProject(JVMPlatform, JSPlatform)
    .crossType(CrossType.Pure)
    .in(file("airframe-msgpack"))
    .settings(buildSettings)
    .settings(
      name := "airframe-msgpack",
      description := "Pure-Scala MessagePack library"
    )
    .jvmSettings(
      libraryDependencies += "org.msgpack" % "msgpack-core" % MSGPACK_VERSION
    )
    .jsSettings(
      jsBuildSettings,
      libraryDependencies +=
        ("org.scala-js" %%% "scalajs-java-time" % JS_JAVA_TIME_VERSION).cross(CrossVersion.for3Use2_13)
    )
    .dependsOn(log, json, airspecRef % Test)

lazy val msgpackJVM = msgpack.jvm
lazy val msgpackJS  = msgpack.js

lazy val codec =
  crossProject(JVMPlatform, JSPlatform)
    .crossType(CrossType.Pure)
    .in(file("airframe-codec"))
    .settings(buildSettings)
    .settings(dottyCrossBuildSettings)
    .settings(
      name := "airframe-codec",
      description := "Airframe MessagePack-based codec"
    )
    .jvmSettings(
      libraryDependencies ++= Seq(
        // For JDBC testing
        "org.xerial" % "sqlite-jdbc" % SQLITE_JDBC_VERSION % Test
      )
    )
    .jsSettings(
      jsBuildSettings
    )
    .dependsOn(log, surface, msgpack, metrics, json, control, ulid, airspecRef % Test)

lazy val codecJVM = codec.jvm
lazy val codecJS  = codec.js

lazy val jdbc =
  project
    .in(file("airframe-jdbc"))
    .settings(buildSettings)
    .settings(
      name := "airframe-jdbc",
      description := "JDBC connection pool service",
      libraryDependencies ++= Seq(
        "org.xerial"     % "sqlite-jdbc" % SQLITE_JDBC_VERSION,
        "org.postgresql" % "postgresql"  % "42.2.20",
        "com.zaxxer"     % "HikariCP"    % "4.0.3",
        // For routing slf4j log to airframe-log
        "org.slf4j" % "slf4j-jdk14" % SLF4J_VERSION
      )
    )
    .dependsOn(diJVM, controlJVM, config, airspecRefJVM % Test)

lazy val rx =
  crossProject(JVMPlatform, JSPlatform)
    .crossType(CrossType.Pure)
    .in(file("airframe-rx"))
    .settings(buildSettings)
    .settings(
      name := "airframe-rx",
      description := "Reactive stream (Rx) interface"
    )
    .jvmSettings(
      libraryDependencies ++= Seq(
        "javax.annotation" % "javax.annotation-api" % JAVAX_ANNOTATION_API_VERSION % Test
      )
    )
    .jsSettings(
      jsBuildSettings
    )
    .dependsOn(log, airspecRef % Test)

lazy val rxJVM = rx.jvm
lazy val rxJS  = rx.js

lazy val http =
  crossProject(JVMPlatform, JSPlatform)
    .crossType(CrossType.Pure)
    .enablePlugins(BuildInfoPlugin)
    .in(file("airframe-http"))
    .settings(buildSettings)
    .settings(dottyCrossBuildSettings)
    .settings(
      name := "airframe-http",
      description := "REST and RPC Framework",
      buildInfoKeys := Seq[BuildInfoKey](name, version, scalaVersion, sbtVersion),
      buildInfoPackage := "wvlet.airframe.http"
    )
    .jvmSettings(
      libraryDependencies += "javax.annotation" % "javax.annotation-api" % JAVAX_ANNOTATION_API_VERSION % Test,
      libraryDependencies ++= {
        CrossVersion.partialVersion(scalaVersion.value) match {
          case Some((2, major)) if major <= 12 =>
            Seq()
          case _ =>
            Seq("org.scala-lang.modules" %% "scala-parallel-collections" % "1.0.3")
        }
      }
    )
    .jsSettings(
      jsBuildSettings,
      Test / jsEnv := new org.scalajs.jsenv.jsdomnodejs.JSDOMNodeJSEnv(),
      libraryDependencies ++= Seq(
        "org.scala-js" %%% "scalajs-dom" % SCALAJS_DOM_VERSION
      )
    )
    .dependsOn(rx, control, surface, json, codec, airspecRef % Test)

lazy val httpJVM = http.jvm
lazy val httpJS  = http.js

lazy val httpRouter =
  project
    .in(file("airframe-http-router"))
    .settings(buildSettings)
    .settings(
      name := "airframe-http-router",
      description := "Request routing library"
    )
    .dependsOn(diJVM, httpJVM, airspecRefJVM % Test)

lazy val httpCodeGen =
  project
    .in(file("airframe-http-codegen"))
    .enablePlugins(PackPlugin)
    .settings(buildSettings)
    .settings(
      name := "airframe-http-codegen",
      description := "REST and RPC code generator",
      packMain := Map("airframe-http-code-generator" -> "wvlet.airframe.http.codegen.HttpCodeGenerator"),
      packExcludeLibJars := Seq("airspec_2.12", "airspec_2.13"),
      libraryDependencies ++= Seq(
        // Use swagger-parser only for validating YAML format in tests
        "io.swagger.parser.v3" % "swagger-parser" % "2.0.25" % Test,
        // Swagger includes dependency to SLF4J, so redirect slf4j logs to airframe-log
        "org.slf4j" % "slf4j-jdk14" % SLF4J_VERSION % Test
      ),
      // Published package is necessary for sbt-airframe
      publishPackArchiveTgz
    )
    .dependsOn(httpRouter, launcher, airspecRefJVM % Test)

lazy val grpc =
  project
    .in(file("airframe-http-grpc"))
    .settings(buildSettings)
    .settings(
      name := "airframe-http-grpc",
      description := "Airframe HTTP gRPC backend",
      libraryDependencies ++= Seq(
        "io.grpc"           % "grpc-netty-shaded" % GRPC_VERSION,
        "io.grpc"           % "grpc-stub"         % GRPC_VERSION,
        "org.apache.tomcat" % "annotations-api"   % "6.0.53"      % Provided,
        "org.slf4j"         % "slf4j-jdk14"       % SLF4J_VERSION % Test
      )
    )
    .dependsOn(httpRouter, rxJVM, airspecRefJVM % Test)

// Workaround for com.twitter:util-core_2.12:21.4.0 (depends on 1.1.2)
ThisBuild / libraryDependencySchemes += "org.scala-lang.modules" %% "scala-parser-combinators" % "always"

lazy val finagle =
  project
    .in(file("airframe-http-finagle"))
    .settings(buildSettings)
    .settings(
      name := "airframe-http-finagle",
      description := "REST API binding for Finagle",
      // Finagle doesn't support Scala 2.13 yet
      libraryDependencies ++= Seq(
        "com.twitter" %% "finagle-http"        % FINAGLE_VERSION,
        "com.twitter" %% "finagle-netty4-http" % FINAGLE_VERSION,
        "com.twitter" %% "finagle-netty4"      % FINAGLE_VERSION,
        "com.twitter" %% "finagle-core"        % FINAGLE_VERSION,
        // Redirecting slf4j log in Finagle to airframe-log
        "org.slf4j" % "slf4j-jdk14" % SLF4J_VERSION
      )
    )
    .dependsOn(httpRouter, airspecRefJVM % Test)

lazy val okhttp =
  project
    .in(file("airframe-http-okhttp"))
    .settings(buildSettings)
    .settings(
      name := "airframe-http-okhttp",
      description := "REST API binding for OkHttp",
      libraryDependencies ++= Seq(
        "com.squareup.okhttp3" % "okhttp" % "3.14.9"
      )
    )
    .dependsOn(httpJVM, finagle % Test, airspecRefJVM % Test)

lazy val httpRecorder =
  project
    .in(file("airframe-http-recorder"))
    .settings(buildSettings)
    .settings(
      name := "airframe-http-recorder",
      description := "Http Response Recorder",
      // Finagle doesn't support Scala 2.13 yet
      libraryDependencies ++= Seq(
        "com.twitter" %% "finagle-netty4-http" % FINAGLE_VERSION,
        "com.twitter" %% "finagle-netty4"      % FINAGLE_VERSION,
        "com.twitter" %% "finagle-core"        % FINAGLE_VERSION,
        // Redirecting slf4j log in Finagle to airframe-log
        "org.slf4j" % "slf4j-jdk14" % SLF4J_VERSION
      )
    )
    .dependsOn(codecJVM, metricsJVM, controlJVM, finagle, jdbc, airspecRefJVM % Test)

lazy val json =
  crossProject(JSPlatform, JVMPlatform)
    .crossType(CrossType.Pure)
    .in(file("airframe-json"))
    .settings(buildSettings)
    .settings(
      name := "airframe-json",
      description := "JSON parser"
    )
    .jsSettings(jsBuildSettings)
    .dependsOn(log, airspecRef % Test)

lazy val jsonJVM = json.jvm
lazy val jsonJS  = json.js

lazy val benchmark =
  project
    .in(file("airframe-benchmark"))
    // Necessary for generating /META-INF/BenchmarkList
    .enablePlugins(JmhPlugin, PackPlugin)
    .settings(buildSettings)
    .settings(noPublish)
    .settings(
      name := "airframe-benchmark",
      packMain := Map("airframe-benchmark" -> "wvlet.airframe.benchmark.BenchmarkMain"),
      // Turbo mode didn't work with this error:
      // java.lang.RuntimeException: ERROR: Unable to find the resource: /META-INF/BenchmarkList
      turbo := false,
      // Generate JMH benchmark cord before packaging and testing
      pack := pack.dependsOn(Test / compile).value,
      Jmh / sourceDirectory := (Compile / sourceDirectory).value,
      Jmh / compile := (Jmh / compile).triggeredBy(Compile / compile).value,
      Test / compile := ((Test / compile).dependsOn(Jmh / compile)).value,
      // Need to fork JVM so that sbt can set the classpass properly for running JMH
      run / fork := true,
      libraryDependencies ++= Seq(
        "org.msgpack"     % "msgpack-core"             % MSGPACK_VERSION,
        "org.openjdk.jmh" % "jmh-core"                 % JMH_VERSION,
        "org.openjdk.jmh" % "jmh-generator-bytecode"   % JMH_VERSION,
        "org.openjdk.jmh" % "jmh-generator-reflection" % JMH_VERSION,
        // Used only for json benchmark
<<<<<<< HEAD
        "org.json4s" %% "json4s-jackson" % "4.0.0",
        "io.circe"   %% "circe-parser"   % "0.14.0",
=======
        "org.json4s" %% "json4s-jackson" % "3.6.11",
        "io.circe"   %% "circe-parser"   % "0.14.1",
>>>>>>> 509de959
        // For ScalaPB
        // "com.thesamet.scalapb" %% "scalapb-runtime-grpc" % scalapb.compiler.Version.scalapbVersion
        // For grpc-java
        "io.grpc"             % "grpc-protobuf" % GRPC_VERSION,
        "com.google.protobuf" % "protobuf-java" % "3.17.1",
        "com.chatwork"       %% "scala-ulid"    % "1.0.7"
      )
      //      Compile / PB.targets := Seq(
      //        scalapb.gen() -> (sourceManaged in Compile).value / "scalapb"
      //      ),
      // publishing .tgz
      // publishPackArchiveTgz
    )
    .dependsOn(msgpackJVM, jsonJVM, metricsJVM, launcher, httpCodeGen, finagle, grpc, ulidJVM, airspecRefJVM % Test)

lazy val fluentd =
  project
    .in(file("airframe-fluentd"))
    .settings(buildSettings)
    .settings(
      name := "airframe-fluentd",
      description := "Fluentd logger",
      libraryDependencies ++= Seq(
        "org.komamitsu" % "fluency-core"         % FLUENCY_VERSION,
        "org.komamitsu" % "fluency-fluentd"      % FLUENCY_VERSION,
        "org.komamitsu" % "fluency-treasuredata" % FLUENCY_VERSION,
        // Redirecting slf4j log from Fluency to aiframe-log
        "org.slf4j" % "slf4j-jdk14" % SLF4J_VERSION
      )
    )
    .dependsOn(codecJVM, diJVM, airspecRefJVM % Test)

def sqlRefLib = { scalaVersion: String =>
  if (scalaVersion.startsWith("2.12")) {
    Seq(
      // Include Spark just as a reference implementation
      "org.apache.spark" %% "spark-sql" % "3.1.1" % Test,
      // Include Trino as a reference implementation
      "io.trino" % "trino-main" % "357" % Test
    )
  } else {
    Seq.empty
  }
}

lazy val parquet =
  project
    .in(file("airframe-parquet"))
    .settings(buildSettings)
    .settings(
      name := "airframe-parquet",
      description := "Parquet columnar format reader/writer support",
      libraryDependencies ++= Seq(
        "org.apache.parquet" % "parquet-hadoop" % PARQUET_VERSION,
        "org.apache.hadoop"  % "hadoop-client"  % "3.3.0" % Provided,
        // For Apple Silicon (M1)
        "org.xerial.snappy"  % "snappy-java"  % "1.1.8.4",
        "org.slf4j"          % "slf4j-jdk14"  % SLF4J_VERSION   % Optional,
        "org.apache.parquet" % "parquet-avro" % PARQUET_VERSION % Test
      )
    )
    .dependsOn(codecJVM, sql, airspecRefJVM % Test)

lazy val sql =
  project
    .enablePlugins(Antlr4Plugin)
    .in(file("airframe-sql"))
    .settings(buildSettings)
    .settings(
      name := "airframe-sql",
      description := "SQL parser & analyzer",
      Antlr4 / antlr4Version := "4.9.2",
      Antlr4 / antlr4PackageName := Some("wvlet.airframe.sql.parser"),
      Antlr4 / antlr4GenListener := true,
      Antlr4 / antlr4GenVisitor := true,
      libraryDependencies ++= Seq(
        // For parsing DataType strings
        "org.scala-lang.modules" %% "scala-parser-combinators" % SCALA_PARSER_COMBINATOR_VERSION
      ) ++ sqlRefLib(scalaVersion.value)
    )
    .dependsOn(msgpackJVM, surfaceJVM, config, launcher, airspecRefJVM % Test)

lazy val rxHtml =
  crossProject(JVMPlatform, JSPlatform)
    .crossType(CrossType.Pure)
    .in(file("airframe-rx-html"))
    .settings(buildSettings)
    .settings(
      name := "airframe-rx-html",
      description := "Reactive HTML elements for Scala and Scala.js",
      libraryDependencies ++= {
        if (DOTTY)
          Seq.empty
        else
          Seq("org.scala-lang" % "scala-reflect" % scalaVersion.value % Provided)
      }
    )
    .jsSettings(
      jsBuildSettings,
      Test / jsEnv := new org.scalajs.jsenv.jsdomnodejs.JSDOMNodeJSEnv(),
      libraryDependencies ++= Seq(
        "org.scala-js" %%% "scalajs-dom" % SCALAJS_DOM_VERSION
      )
    )
    .dependsOn(log, rx, surface, airspecRef % Test)

lazy val rxHtmlJVM = rxHtml.jvm
lazy val rxHtmlJS  = rxHtml.js

lazy val widgetJS =
  project
    .enablePlugins(ScalaJSPlugin) //, ScalaJSBundlerPlugin)
    .in(file("airframe-rx-widget"))
    .settings(buildSettings)
    .settings(
      name := "airframe-rx-widget",
      description := "Reactive Widget library for Scala.js",
      jsBuildSettings,
      Test / jsEnv := new org.scalajs.jsenv.jsdomnodejs.JSDOMNodeJSEnv()
      // npmDependencies in Compile += "monaco-editor" -> "0.21.3",
      // useYarn := true
      //      npmDependencies in Test += "node" -> "12.14.1"
    )
    .dependsOn(logJS, rxHtmlJS, airspecRefJS % Test)

lazy val examples =
  project
    .in(file("examples"))
    .settings(buildSettings)
    .settings(noPublish)
    .settings(
      name := "airframe-examples",
      description := "Airframe examples",
      libraryDependencies ++= Seq(
      )
    )
    .dependsOn(
      codecJVM,
      config,
      diJVM,
      diMacrosJVM,
      launcher,
      jmx,
      jdbc,
      finagle,
      airspecRefJVM % Test
    )

// Dotty test project
lazy val dottyTest =
  project
    .in(file("airframe-dotty-test"))
    .settings(buildSettings)
    .settings(noPublish)
    .settings(
      name := "airframe-dotty-test",
      description := "test for dotty",
      crossScalaVersions := {
        if (DOTTY) withDotty
        else targetScalaVersions
      }
    )
    .dependsOn(logJVM, surfaceJVM, diJVM, codecJVM, airspecRefJVM % Test)

/**
  * AirSpec build definitions.
  *
  * To make airspec a standalone library without any cyclic project references, airspec embeds the source code of airframe-log, di, surface, etc.
  *
  * Since airframe-log, di, and surfaces uses Scala macros whose def-macros cannot be called within the same project,
  * we need to split the source code into 4 projects:
  *
  *  - airspec-log (dependsOn airframe-log's source)
  *  - airspec-core (di-macros, surface)  # surface uses airframe-log macros
  *  - airspec-deps (di, metrics)  # di uses di-macros
  *  - airspec (test-interface) # Need to split this as IntelliJ cannot find classes in unmanagedSourceDirectories
  *
  * airspec.jar will be an all-in-one jar with airframe-log, di, surface, metrics, etc.
  */
val airspecLogDependencies  = Seq("airframe-log")
val airspecCoreDependencies = Seq("airframe-di-macros", "airframe-surface")
val airspecDependencies     = Seq("airframe-di", "airframe-metrics")

// Setting keys for AirSpec
val airspecDependsOn =
  settingKey[Seq[String]]("Dependent module names of airspec projects")

val airspecBuildSettings = Seq[Setting[_]](
  Compile / unmanagedSourceDirectories ++= {
    val baseDir = (ThisBuild / baseDirectory).value.getAbsoluteFile
    val sv      = scalaBinaryVersion.value
    val sourceDirs =
      for (m <- airspecDependsOn.value; infix <- Seq("")) yield {
        crossBuildSources(sv, s"${baseDir}/${m}${infix}")
      }
    sourceDirs.flatten
  }
)

val airspecJVMBuildSettings = Seq[Setting[_]](
  Compile / unmanagedSourceDirectories ++= {
    val baseDir = (ThisBuild / baseDirectory).value.getAbsoluteFile
    val sv      = scalaBinaryVersion.value
    val sourceDirs =
      for (m <- airspecDependsOn.value; folder <- Seq(".jvm")) yield {
        crossBuildSources(sv, s"${baseDir}/${m}/${folder}")
      }
    sourceDirs.flatten
  }
)

val airspecJSBuildSettings = Seq[Setting[_]](
  Compile / unmanagedSourceDirectories ++= {
    val baseDir = (ThisBuild / baseDirectory).value.getAbsoluteFile
    val sv      = scalaBinaryVersion.value
    val sourceDirs =
      for (m <- airspecDependsOn.value; folder <- Seq(".js")) yield {
        crossBuildSources(sv, s"${baseDir}/${m}/${folder}")
      }
    sourceDirs.flatten
  }
)

lazy val airspecLog =
  crossProject(JSPlatform, JVMPlatform)
    .crossType(CrossType.Pure)
    .in(file("airspec-log"))
    .settings(buildSettings)
    .settings(noPublish)
    .settings(
      airspecDependsOn := airspecLogDependencies,
      airspecBuildSettings,
      name := "airspec-log",
      description := "airframe-log for AirSpec",
      libraryDependencies ++= logDependencies(scalaVersion.value)
    )
    .jvmSettings(
      airspecJVMBuildSettings,
      libraryDependencies ++= logJVMDependencies
    )
    .jsSettings(
      airspecJSBuildSettings,
      libraryDependencies ++= Seq(
        ("org.scala-js" %%% "scalajs-java-logging" % JS_JAVA_LOGGING_VERSION).cross(CrossVersion.for3Use2_13)
      )
    )

lazy val airspecLogJVM = airspecLog.jvm
lazy val airspecLogJS  = airspecLog.js

lazy val airspecCore =
  crossProject(JSPlatform, JVMPlatform)
    .crossType(CrossType.Pure)
    .in(file("airspec-core"))
    .settings(buildSettings)
    .settings(noPublish)
    .settings(
      airspecDependsOn := airspecCoreDependencies,
      airspecBuildSettings,
      name := "airspec-core",
      description := "A core module of AirSpec with Surface and DI macros",
      libraryDependencies ++= surfaceDependencies(scalaVersion.value)
    )
    .jvmSettings(
      airspecJVMBuildSettings,
      libraryDependencies ++= surfaceJVMDependencies(scalaVersion.value),
      Compile / packageBin / mappings ++= (airspecLogJVM / Compile / packageBin / mappings).value,
      Compile / packageSrc / mappings ++= (airspecLogJVM / Compile / packageSrc / mappings).value
    )
    .jsSettings(
      airspecJSBuildSettings,
      Compile / packageBin / mappings ++= (airspecLogJS / Compile / packageBin / mappings).value
        .filter(x => x._2 != "JS_DEPENDENCIES"),
      Compile / packageSrc / mappings ++= (airspecLogJS / Compile / packageSrc / mappings).value
    )
    .dependsOn(airspecLog)

lazy val airspecCoreJVM = airspecCore.jvm
lazy val airspecCoreJS  = airspecCore.js

lazy val airspecDeps =
  crossProject(JSPlatform, JVMPlatform)
    .crossType(CrossType.Pure)
    .in(file("airspec-deps"))
    .settings(buildSettings)
    .settings(noPublish)
    .settings(
      airspecDependsOn := airspecDependencies,
      airspecBuildSettings,
      name := "airspec-deps",
      description := "Dependencies of AirSpec"
    )
    .jvmSettings(
      airspecJVMBuildSettings,
      libraryDependencies ++= airframeDIDependencies,
      Compile / packageBin / mappings ++= (airspecCoreJVM / Compile / packageBin / mappings).value,
      Compile / packageSrc / mappings ++= (airspecCoreJVM / Compile / packageSrc / mappings).value
    )
    .jsSettings(
      airspecJSBuildSettings,
      Compile / packageBin / mappings ++= (airspecCoreJS / Compile / packageBin / mappings).value
        .filter(x => x._2 != "JS_DEPENDENCIES"),
      Compile / packageSrc / mappings ++= (airspecCoreJS / Compile / packageSrc / mappings).value
    )
    .dependsOn(airspecCore)

lazy val airspecDepsJVM = airspecDeps.jvm
lazy val airspecDepsJS  = airspecDeps.js

lazy val airspec =
  crossProject(JSPlatform, JVMPlatform)
    .crossType(CrossType.Pure)
    .in(file("airspec"))
    .settings(buildSettings)
    .settings(
      airspecDependsOn := Seq("airspec"),
      airspecBuildSettings,
      name := "airspec",
      description := "AirSpec: A Functional Testing Framework for Scala",
      libraryDependencies ++= Seq(
        "org.scalacheck" %%% "scalacheck" % SCALACHECK_VERSION % Optional
      ),
      // A workaround for bloop, which cannot resolve Optional dependencies
      pomPostProcess := excludePomDependency(Seq("airspec-deps", "airspec_2.12", "airspec_2.13"))
    )
    .jvmSettings(
      // Embed dependent project codes to make airspec a single jar
      Compile / packageBin / mappings ++= (airspecDepsJVM / Compile / packageBin / mappings).value,
      Compile / packageSrc / mappings ++= (airspecDepsJVM / Compile / packageSrc / mappings).value,
      libraryDependencies ++= {
        scalaVersion.value match {
          case sv if sv.startsWith("3.") =>
            Seq(
              "org.scala-sbt" % "test-interface" % "1.0"
            )
          case sv =>
            Seq(
              "org.scala-lang" % "scala-reflect"  % sv,
              "org.scala-sbt"  % "test-interface" % "1.0"
            )
        }
      }
    )
    .jsSettings(
      Compile / packageBin / mappings ++= (airspecDepsJS / Compile / packageBin / mappings).value
        .filter(x => x._2 != "JS_DEPENDENCIES"),
      Compile / packageSrc / mappings ++= (airspecDepsJS / Compile / packageSrc / mappings).value,
      libraryDependencies ++= Seq(
        ("org.scala-js"        %% "scalajs-test-interface" % scalaJSVersion).cross(CrossVersion.for3Use2_13),
        ("org.portable-scala" %%% "portable-scala-reflect" % "1.1.1").cross(CrossVersion.for3Use2_13)
      )
    )
    .dependsOn(airspecDeps % Provided) // Use Provided dependency for bloop, and remove it later with pomPostProcess

lazy val airspecJVM = airspec.jvm
lazy val airspecJS  = airspec.js

def isAirSpecClass(mapping: (File, String)): Boolean =
  mapping._2.startsWith("wvlet/airspec/")

// An internal-only project for using AirSpec for testing Airframe modules
lazy val airspecRef =
  crossProject(JSPlatform, JVMPlatform)
    .crossType(CrossType.Pure)
    .in(file("airspec-ref"))
    .settings(buildSettings)
    .settings(noPublish)
    .settings(
      //airspecBuildSettings,
      name := "airspec-ref",
      description := "A project for referencing airspec for internal testing",
      libraryDependencies += {
        "org.scalacheck" %%% "scalacheck" % SCALACHECK_VERSION
      }
    )
    .jsSettings(jsBuildSettings)
    .dependsOn(airspec, airspecDeps)

lazy val airspecRefJVM = airspecRef.jvm
lazy val airspecRefJS  = airspecRef.js
// A JVM project containing only wvlet.airspec package classes
lazy val airspecLight =
  project
    .in(file("airspec-light"))
    .settings(buildSettings)
    .settings(
      name := "airspec-light",
      description := "API and and runner for AirSpec test cases",
      // Need to see the airspec source code directly to avoid any cyclic project references
      airspecDependsOn := Seq("airspec"),
      airspecBuildSettings,
      airspecJVMBuildSettings,
      // Extract only wvlet.airspec packages
      Compile / packageBin / mappings := (Compile / packageBin / mappings).value
        .filter(isAirSpecClass),
      Compile / packageSrc / mappings := (Compile / packageSrc / mappings).value
        .filter(isAirSpecClass),
      libraryDependencies ++= Seq(
        "org.scala-sbt"    % "test-interface" % "1.0"              % Provided,
        "org.scalacheck" %%% "scalacheck"     % SCALACHECK_VERSION % Provided
      )
    )
    .dependsOn(diJVM, metricsJVM)<|MERGE_RESOLUTION|>--- conflicted
+++ resolved
@@ -855,13 +855,8 @@
         "org.openjdk.jmh" % "jmh-generator-bytecode"   % JMH_VERSION,
         "org.openjdk.jmh" % "jmh-generator-reflection" % JMH_VERSION,
         // Used only for json benchmark
-<<<<<<< HEAD
-        "org.json4s" %% "json4s-jackson" % "4.0.0",
-        "io.circe"   %% "circe-parser"   % "0.14.0",
-=======
         "org.json4s" %% "json4s-jackson" % "3.6.11",
         "io.circe"   %% "circe-parser"   % "0.14.1",
->>>>>>> 509de959
         // For ScalaPB
         // "com.thesamet.scalapb" %% "scalapb-runtime-grpc" % scalapb.compiler.Version.scalapbVersion
         // For grpc-java
