--- conflicted
+++ resolved
@@ -18,11 +18,7 @@
 val SCALAJS_DOM_VERSION             = "2.0.0"
 val FINAGLE_VERSION                 = "21.9.0"
 val FLUENCY_VERSION                 = "2.6.0"
-<<<<<<< HEAD
-val GRPC_VERSION                    = "1.42.0"
-=======
 val GRPC_VERSION                    = "1.41.1"
->>>>>>> a054f7ca
 val JMH_VERSION                     = "1.33"
 val JAVAX_ANNOTATION_API_VERSION    = "1.3.2"
 val PARQUET_VERSION                 = "1.12.2"
