--- conflicted
+++ resolved
@@ -24,13 +24,8 @@
 val GRPC_VERSION                    = "1.75.0"
 val JMH_VERSION                     = "1.37"
 val JAVAX_ANNOTATION_API_VERSION    = "1.3.2"
-<<<<<<< HEAD
 val PARQUET_VERSION                 = "1.16.0"
-val SNAKE_YAML_VERSION              = "2.4"
-=======
-val PARQUET_VERSION                 = "1.15.2"
 val SNAKE_YAML_VERSION              = "2.5"
->>>>>>> e1015776
 
 val AIRFRAME_BINARY_COMPAT_VERSION = "23.6.0"
 
