--- conflicted
+++ resolved
@@ -861,13 +861,8 @@
         // "com.thesamet.scalapb" %% "scalapb-runtime-grpc" % scalapb.compiler.Version.scalapbVersion
         // For grpc-java
         "io.grpc"             % "grpc-protobuf" % GRPC_VERSION,
-<<<<<<< HEAD
-        "com.google.protobuf" % "protobuf-java" % "3.17.0",
+        "com.google.protobuf" % "protobuf-java" % "3.17.1",
         "com.chatwork"       %% "scala-ulid"    % "1.0.13"
-=======
-        "com.google.protobuf" % "protobuf-java" % "3.17.1",
-        "com.chatwork"       %% "scala-ulid"    % "1.0.7"
->>>>>>> 7dc5b345
       )
       //      Compile / PB.targets := Seq(
       //        scalapb.gen() -> (sourceManaged in Compile).value / "scalapb"
