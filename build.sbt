import sbtcrossproject.{CrossType, crossProject}

val SCALA_2_11 = "2.11.12"
val SCALA_2_12 = "2.12.10"
val SCALA_2_13 = "2.13.1"

val untilScala2_12      = SCALA_2_12 :: SCALA_2_11 :: Nil
val targetScalaVersions = SCALA_2_13 :: untilScala2_12
val exceptScala2_11     = SCALA_2_13 :: SCALA_2_12 :: Nil

val SCALATEST_VERSION               = "3.0.8"
val SCALACHECK_VERSION              = "1.14.3"
val MSGPACK_VERSION                 = "0.8.20"
val SCALA_PARSER_COMBINATOR_VERSION = "1.1.2"
val SQLITE_JDBC_VERSION             = "3.30.1"
val SLF4J_VERSION                   = "1.7.30"
<<<<<<< HEAD
val JS_JAVA_LOGGING_VERSION         = "1.0.0"
val JS_JAVA_TIME_VERSION            = "0.2.6"
=======
val JS_JAVA_LOGGING_VERSION         = "0.1.6"
val JS_JAVA_TIME_VERSION            = "1.0.0"
>>>>>>> fb97343d
val FINAGLE_VERSION                 = "20.1.0"
val FLUENCY_VERSION                 = "2.4.0"
val airSpecFramework                = new TestFramework("wvlet.airspec.Framework")

// Publish only Scala 2.12 projects for snapshot releases
addCommandAlias(
  "publishSnapshots",
  s"; ++ ${SCALA_2_12}; projectJVM2_13/publish; projectJVM2_12/publish; projectJS/publish"
)

// Allow using Ctrl+C in sbt without exiting the prompt
// cancelable in Global := true

//ThisBuild / turbo := true

// For using Scala 2.12 in sbt
scalaVersion in ThisBuild := SCALA_2_12
organization in ThisBuild := "org.wvlet.airframe"

// Use dynamic snapshot version strings for non tagged versions
dynverSonatypeSnapshots in ThisBuild := true

val buildSettings = Seq[Setting[_]](
  sonatypeProfileName := "org.wvlet",
  licenses += ("Apache-2.0", url("https://www.apache.org/licenses/LICENSE-2.0.html")),
  homepage := Some(url("https://wvlet.org/airframe")),
  scmInfo := Some(
    ScmInfo(
      browseUrl = url("https://github.com/wvlet/airframe"),
      connection = "scm:git@github.com:wvlet/airframe.git"
    )
  ),
  developers := List(
    Developer(id = "leo", name = "Taro L. Saito", email = "leo@xerial.org", url = url("http://xerial.org/leo"))
  ),
  crossScalaVersions := targetScalaVersions,
  crossPaths := true,
  publishMavenStyle := true,
  javacOptions ++= Seq("-source", "1.8", "-target", "1.8"),
  scalacOptions ++= Seq("-feature", "-deprecation"), // ,"-Ytyper-debug"),
  testFrameworks += airSpecFramework,
  libraryDependencies ++= Seq(
    "org.scala-lang.modules" %%% "scala-collection-compat" % "2.1.4"
  )
)

// Do not run tests concurrently to avoid JMX registration failures
val runTestSequentially = Seq[Setting[_]](parallelExecution in Test := false)

// We need to define this globally as a workaround for https://github.com/sbt/sbt/pull/3760
publishTo in ThisBuild := sonatypePublishToBundle.value

val jsBuildSettings = Seq[Setting[_]](
  crossScalaVersions := exceptScala2_11,
  coverageEnabled := false
//    Compile / parallelExecution := false
)

val noPublish = Seq(
  publishArtifact := false,
  publish := {},
  publishLocal := {}
)

lazy val root =
  project
    .in(file("."))
    .settings(name := "airframe-root")
    .settings(buildSettings)
    .settings(noPublish)
    .settings {
      sonatypeSessionName := {
        if (sys.env.isDefinedAt("SCALAJS_VERSION")) {
          // Use a different session for Scala.js projects
          s"${sonatypeSessionName.value} for Scala.js"
        } else {
          sonatypeSessionName.value
        }
      }
    }
    //    .aggregate(scaladoc)
    .aggregate((jvmProjects ++ jvmProjects2_12 ++ jsProjectsCore ++ jsProjectsSub): _*)

// Removed as running scaladoc hits https://github.com/sbt/zinc/issues/622
//lazy val scaladoc =
//  project
//    .enablePlugins(ScalaUnidocPlugin)
//    .in(file("airframe-scaladoc"))
//    .settings(
//      buildSettings,
//      crossScalaVersions := targetScalaVersions,
//      name := "airframe-scaladoc",
//      // Need to exclude JS project explicitly to avoid '<type> is already defined' errors
//      unidocProjectFilter in (ScalaUnidoc, unidoc) :=
//        inAnyProject --
//          inProjects(jvmProjects2_12: _*) --
//          inProjects(airframeMacrosJS) --
//          inProjects(jsProjects: _*) --
//          inProjects(airspecProjects: _*),
//      // compile projects first
//      Defaults.packageTaskSettings(packageDoc in Compile, (unidoc in Compile).map(_.flatMap(Path.allSubpaths)))
//    )
//    .aggregate(jvmProjects: _*)

// JVM projects for scala-community build. This should have no tricky setup and should support Scala 2.12.
lazy val communityBuildProjects: Seq[ProjectReference] = Seq(
  airframeJVM,
  surfaceJVM,
  logJVM,
  airframeScalaTest,
  canvas,
  config,
  control,
  jmx,
  launcher,
  metricsJVM,
  codecJVM,
  msgpackJVM,
  http,
  jsonJVM,
  rxJVM,
  airspecJVM
)

// JVM projects supporting Scala 2.11 - Scala 2.13
lazy val jvmProjects: Seq[ProjectReference] = communityBuildProjects ++ Seq[ProjectReference](
  jdbc,
  fluentd,
  airspecLight,
  finagle,
  httpRecorder
)

// JVM projects excluded from Scala 2.13 build
lazy val jvmProjects2_12: Seq[ProjectReference] = Seq(
  sql,
  benchmark,
  examples
)

// Scala.js build (only for Scala 2.12 + 2.13)
lazy val jsProjectsCore: Seq[ProjectReference] = Seq(
  logJS,
  surfaceJS,
  airframeJS,
  metricsJS,
  airspecJS
)

// A workaround for https://github.com/scala-js/scala-js/issues/3921
lazy val jsProjectsSub: Seq[ProjectReference] = Seq(
  jsonJS,
  msgpackJS,
  codecJS,
  rxJS,
  widgetJS
)

lazy val airspecProjects: Seq[ProjectReference] = Seq(
  airspecJVM,
  airspecJS,
  airspecDepsJVM,
  airspecDepsJS,
  airspecCoreJVM,
  airspecCoreJS,
  airspecLogJVM,
  airspecLogJS
)

// For community-build
lazy val communityBuild =
  project
    .settings(
      noPublish,
      crossScalaVersions := targetScalaVersions
    )
    .aggregate(communityBuildProjects: _*)

// For Scala 2.12
lazy val projectJVM =
  project
    .settings(
      noPublish,
      crossScalaVersions := targetScalaVersions
    )
    .aggregate(jvmProjects ++ jvmProjects2_12: _*)

// For Scala 2.13 (excluding projects supporting only upto Scala 2.12)
lazy val projectJVM2_13 =
  project
    .settings(
      noPublish,
      crossScalaVersions := targetScalaVersions
    )
    // Generates unidoc
    //.aggregate(scaladoc)
    .aggregate(jvmProjects: _*)

// For projects only upto Scala 2.12
lazy val projectJVM2_12 =
  project
    .settings(
      noPublish,
      crossScalaVersions := untilScala2_12
    )
    .aggregate(jvmProjects2_12: _*)

lazy val projectJS =
  project
    .settings(
      noPublish,
      crossScalaVersions := exceptScala2_11
    )
    .aggregate(projectJSCore, projectJSSub)

lazy val projectJSCore =
  project
    .settings(
      noPublish,
      crossScalaVersions := exceptScala2_11
    )
    .aggregate(jsProjectsCore: _*)

lazy val projectJSSub =
  project
    .settings(
      noPublish,
      crossScalaVersions := exceptScala2_11
    )
    .aggregate(jsProjectsSub: _*)

lazy val docs =
  project
    .in(file("airframe-docs"))
    .settings(
      name := "airframe-docs",
      moduleName := "airframe-docs",
      publishArtifact := false,
      publish := {},
      publishLocal := {}
    )
    .enablePlugins(MdocPlugin, DocusaurusPlugin)

def parallelCollection(scalaVersion: String) = {
  if (scalaVersion.startsWith("2.13.")) {
    Seq("org.scala-lang.modules" %% "scala-parallel-collections" % "0.2.0")
  } else {
    Seq.empty
  }
}

lazy val airframe =
  crossProject(JVMPlatform, JSPlatform)
    .crossType(CrossType.Pure)
    .in(file("airframe"))
    .settings(buildSettings)
    .settings(
      name := "airframe",
      description := "Dependency injection library tailored to Scala",
      libraryDependencies ++= Seq(
        "org.scala-lang" % "scala-reflect" % scalaVersion.value
      )
    )
    .jvmSettings(
      // Workaround for https://github.com/scala/scala/pull/7624 in Scala 2.13, and also
      // testing shtudown hooks requires consistent application lifecycle between sbt and JVM https://github.com/sbt/sbt/issues/4794
      fork in Test := scalaBinaryVersion.value == "2.13",
      // include the macro classes and resources in the main jar
      mappings in (Compile, packageBin) ++= mappings.in(airframeMacrosJVM, Compile, packageBin).value,
      // include the macro sources in the main source jar
      mappings in (Compile, packageSrc) ++= mappings.in(airframeMacrosJVM, Compile, packageSrc).value
    )
    .jsSettings(
      jsBuildSettings,
      // Copy macro classes into the main jar
      mappings in (Compile, packageBin) ++= mappings
        .in(airframeMacrosJS, Compile, packageBin).value.filter(x => x._2 != "JS_DEPENDENCIES"),
      // include the macro sources in the main source jar
      mappings in (Compile, packageSrc) ++= mappings.in(airframeMacrosJS, Compile, packageSrc).value
    )
    .dependsOn(surface, airframeMacrosRef, airspecRef % "test")

lazy val airframeJVM = airframe.jvm
lazy val airframeJS  = airframe.js

// Airframe DI needs to call macro methods, so we needed to split the project into DI and DI macros.
lazy val airframeMacros =
  crossProject(JVMPlatform, JSPlatform)
    .crossType(CrossType.Pure)
    .in(file("airframe-di-macros"))
    .settings(buildSettings)
    .settings(noPublish)
    .settings(
      name := "airframe-di-macros",
      description := "Macros for Airframe",
      libraryDependencies ++= Seq(
        "org.scala-lang" % "scala-reflect" % scalaVersion.value
      )
    )
    .jsSettings(jsBuildSettings)

lazy val airframeMacrosJVM = airframeMacros.jvm
lazy val airframeMacrosJS  = airframeMacros.js

// To use airframe in other airframe modules, we need to reference airframeMacros project using the internal scope
val internalScope             = "compile-internal,test-internal"
lazy val airframeMacrosJVMRef = airframeMacrosJVM % internalScope
lazy val airframeMacrosRef    = airframeMacros % internalScope

val surfaceDependencies = { scalaVersion: String =>
  Seq(
    // For ading PreDestroy, PostConstruct annotations to Java9
    "javax.annotation" % "javax.annotation-api" % "1.3.2",
    "org.scala-lang"   % "scala-reflect"        % scalaVersion,
    "org.scala-lang"   % "scala-compiler"       % scalaVersion % "provided"
  )
}

lazy val surface =
  crossProject(JVMPlatform, JSPlatform)
    .in(file("airframe-surface"))
    .settings(buildSettings)
    .settings(
      name := "airframe-surface",
      description := "A library for extracting object structure surface",
      libraryDependencies ++= surfaceDependencies(scalaVersion.value)
    )
    .jsSettings(jsBuildSettings)
    .dependsOn(log, airspecRef % "test")

lazy val surfaceJVM = surface.jvm
lazy val surfaceJS  = surface.js

lazy val canvas =
  project
    .in(file("airframe-canvas"))
    .settings(buildSettings)
    .settings(
      name := "airframe-canvas",
      description := "Airframe off-heap memory library"
    )
    .dependsOn(logJVM, control % "test", airspecRefJVM % "test")

lazy val config =
  project
    .in(file("airframe-config"))
    .settings(buildSettings)
    .settings(
      name := "airframe-config",
      description := "airframe configuration module",
      libraryDependencies ++= Seq(
        "org.yaml" % "snakeyaml" % "1.25"
      )
    )
    .dependsOn(airframeJVM, airframeMacrosJVMRef, codecJVM, airspecRefJVM % "test")

lazy val control =
  project
    .in(file("airframe-control"))
    .settings(buildSettings)
    .settings(
      name := "airframe-control",
      description := "A library for controlling program flows and retrying",
      libraryDependencies ++= Seq(
        "org.scala-lang.modules" %% "scala-parser-combinators" % SCALA_PARSER_COMBINATOR_VERSION
      )
    )
    .dependsOn(logJVM, jmx, airspecRefJVM % "test")

lazy val jmx =
  project
    .in(file("airframe-jmx"))
    .settings(buildSettings)
    .settings(
      name := "airframe-jmx",
      description := "A library for exposing Scala object data through JMX",
      // Do not run tests concurrently to avoid JMX registration failures
      runTestSequentially
    )
    .dependsOn(surfaceJVM, airspecRefJVM % "test")

lazy val launcher =
  project
    .in(file("airframe-launcher"))
    .settings(buildSettings)
    .settings(
      name := "airframe-launcher",
      description := "Command-line program launcher",
      libraryDependencies ++= Seq(
        "org.scala-lang.modules" %% "scala-parser-combinators" % SCALA_PARSER_COMBINATOR_VERSION
      )
    )
    .dependsOn(surfaceJVM, control, codecJVM, airspecRefJVM % "test")

val logDependencies = { scalaVersion: String =>
  Seq(
    "org.scala-lang" % "scala-reflect" % scalaVersion % "provided"
  )
}
val logJVMDependencies = Seq(
  "ch.qos.logback" % "logback-core" % "1.2.3"
)

// airframe-log should have minimum dependencies
lazy val log: sbtcrossproject.CrossProject =
  crossProject(JVMPlatform, JSPlatform)
    .in(file("airframe-log"))
    .settings(buildSettings)
    .settings(
      name := "airframe-log",
      description := "Fancy logger for Scala",
      libraryDependencies ++= logDependencies(scalaVersion.value)
    )
    .jvmSettings(
      libraryDependencies ++= logJVMDependencies,
      runTestSequentially
    )
    .jsSettings(
      jsBuildSettings,
      libraryDependencies ++= Seq(
        "org.scala-js" %%% "scalajs-java-logging" % JS_JAVA_LOGGING_VERSION
      )
    )
    .dependsOn(airspecRef % "test")

lazy val logJVM = log.jvm
lazy val logJS  = log.js

lazy val metrics =
  crossProject(JVMPlatform, JSPlatform)
    .in(file("airframe-metrics"))
    .settings(buildSettings)
    .settings(
      name := "airframe-metrics",
      description := "Basit metric representations, including duration, size, time window, etc.",
      libraryDependencies ++= Seq()
    )
    .jsSettings(jsBuildSettings)
    .dependsOn(log, surface, airspecRef % "test")

lazy val metricsJVM = metrics.jvm
lazy val metricsJS  = metrics.js

lazy val airframeScalaTest =
  project
    .in(file("airframe-scalatest"))
    .settings(buildSettings)
    .settings(
      name := "airframe-scalatest",
      description := "A handy base trait for writing test using ScalaTest",
      libraryDependencies ++= Seq(
        "org.scalatest" %% "scalatest" % SCALATEST_VERSION
      )
    )
    .dependsOn(logJVM)

lazy val msgpack =
  crossProject(JVMPlatform, JSPlatform)
    .crossType(CrossType.Pure)
    .in(file("airframe-msgpack"))
    .settings(buildSettings)
    .settings(
      name := "airframe-msgpack",
      description := "Pure-Scala MessagePack library"
    )
    .jvmSettings(
      libraryDependencies += "org.msgpack" % "msgpack-core" % MSGPACK_VERSION
    )
    .jsSettings(
      jsBuildSettings,
      libraryDependencies += "org.scala-js" %%% "scalajs-java-time" % JS_JAVA_TIME_VERSION
    )
    .dependsOn(log, json, airspecRef % "test")

lazy val msgpackJVM = msgpack.jvm
lazy val msgpackJS  = msgpack.js

lazy val codec =
  crossProject(JVMPlatform, JSPlatform)
    .crossType(CrossType.Pure)
    .in(file("airframe-codec"))
    .settings(buildSettings)
    .settings(
      name := "airframe-codec",
      description := "Airframe MessagePack-based codec"
    )
    .jvmSettings(
      libraryDependencies ++= Seq(
        // For JDBC testing
        "org.xerial" % "sqlite-jdbc" % SQLITE_JDBC_VERSION % "test"
      )
    )
    .jsSettings(
      jsBuildSettings
    )
    .dependsOn(log, surface, msgpack, metrics, json, airspecRef % "test")

lazy val codecJVM = codec.jvm
lazy val codecJS  = codec.js

lazy val jdbc =
  project
    .in(file("airframe-jdbc"))
    .settings(buildSettings)
    .settings(
      name := "airframe-jdbc",
      description := "JDBC connection pool service",
      libraryDependencies ++= Seq(
        "org.xerial"     % "sqlite-jdbc" % SQLITE_JDBC_VERSION,
        "org.postgresql" % "postgresql"  % "42.2.10",
        "com.zaxxer"     % "HikariCP"    % "3.4.2",
        // For routing slf4j log to airframe-log
        "org.slf4j" % "slf4j-jdk14" % SLF4J_VERSION
      )
    )
    .dependsOn(airframeJVM, airframeMacrosJVMRef, control, config, airspecRefJVM % "test")

lazy val http =
  project
    .in(file("airframe-http"))
    .settings(buildSettings)
    .settings(
      name := "airframe-http",
      description := "JAX-RS based REST API Framework",
      libraryDependencies ++= Seq(
        )
    )
    .dependsOn(airframeJVM, airframeMacrosJVMRef, control, surfaceJVM, jsonJVM, codecJVM, airspecRefJVM % "test")

lazy val finagle =
  project
    .in(file("airframe-http-finagle"))
    .settings(buildSettings)
    .settings(
      name := "airframe-http-finagle",
      description := "REST API binding for Finagle",
      // Finagle doesn't support Scala 2.13 yet
      libraryDependencies ++= Seq(
        "com.twitter" %% "finagle-http"        % FINAGLE_VERSION,
        "com.twitter" %% "finagle-netty4-http" % FINAGLE_VERSION,
        "com.twitter" %% "finagle-netty4"      % FINAGLE_VERSION,
        "com.twitter" %% "finagle-core"        % FINAGLE_VERSION,
        // Redirecting slf4j log in Finagle to airframe-log
        "org.slf4j" % "slf4j-jdk14" % SLF4J_VERSION
      )
    )
    .dependsOn(http, airframeMacrosJVMRef, airspecRefJVM % "test")

lazy val httpRecorder =
  project
    .in(file("airframe-http-recorder"))
    .settings(buildSettings)
    .settings(
      name := "airframe-http-recorder",
      description := "Http Response Recorder",
      // Finagle doesn't support Scala 2.13 yet
      libraryDependencies ++= Seq(
        "com.twitter" %% "finagle-netty4-http" % FINAGLE_VERSION,
        "com.twitter" %% "finagle-netty4"      % FINAGLE_VERSION,
        "com.twitter" %% "finagle-core"        % FINAGLE_VERSION,
        // Redirecting slf4j log in Finagle to airframe-log
        "org.slf4j" % "slf4j-jdk14" % SLF4J_VERSION
      )
    )
    .dependsOn(codecJVM, metricsJVM, control, finagle, jdbc, airframeMacrosJVMRef, airspecRefJVM % "test")

lazy val json =
  crossProject(JSPlatform, JVMPlatform)
    .crossType(CrossType.Pure)
    .in(file("airframe-json"))
    .settings(buildSettings)
    .settings(
      name := "airframe-json",
      description := "JSON parser"
    )
    .jsSettings(jsBuildSettings)
    .dependsOn(log, airspecRef % "test")

lazy val jsonJVM = json.jvm
lazy val jsonJS  = json.js

val JMH_VERSION = "1.23"

import xerial.sbt.pack.PackPlugin._

lazy val benchmark =
  project
    .in(file("airframe-benchmark"))
    // Necessary for generating /META-INF/BenchmarkList
    .enablePlugins(JmhPlugin)
    .enablePlugins(PackPlugin)
    .settings(buildSettings)
    .settings(
      name := "airframe-benchmark",
      packMain := Map("airframe-benchmark" -> "wvlet.airframe.benchmark.BenchmarkMain"),
      // Turbo mode didn't work with this error:
      // java.lang.RuntimeException: ERROR: Unable to find the resource: /META-INF/BenchmarkList
      turbo := false,
      // Generate JMH benchmark cord before packaging and testing
      pack := pack.dependsOn(compile in Test).value,
      sourceDirectory in Jmh := (sourceDirectory in Compile).value,
      compile in Jmh := (compile in Jmh).triggeredBy(compile in Compile).value,
      compile in Test := ((compile in Test).dependsOn(compile in Jmh)).value,
      // Need to fork JVM so that sbt can set the classpass properly for running JMH
      fork in run := true,
      crossScalaVersions := untilScala2_12,
      libraryDependencies ++= Seq(
        "org.msgpack"     % "msgpack-core"             % MSGPACK_VERSION,
        "org.openjdk.jmh" % "jmh-core"                 % JMH_VERSION,
        "org.openjdk.jmh" % "jmh-generator-bytecode"   % JMH_VERSION,
        "org.openjdk.jmh" % "jmh-generator-reflection" % JMH_VERSION,
        // Used only for json benchmark
        "org.json4s" %% "json4s-jackson" % "3.6.7",
        "io.circe"   %% "circe-parser"   % "0.11.2"
      ),
      publishPackArchiveTgz
    )
    .dependsOn(msgpackJVM, jsonJVM, metricsJVM, launcher, airspecRefJVM % "test")

lazy val fluentd =
  project
    .in(file("airframe-fluentd"))
    .settings(buildSettings)
    .settings(
      name := "airframe-fluentd",
      description := "Fluentd logger",
      libraryDependencies ++= Seq(
        "org.komamitsu" % "fluency-core"         % FLUENCY_VERSION,
        "org.komamitsu" % "fluency-fluentd"      % FLUENCY_VERSION,
        "org.komamitsu" % "fluency-treasuredata" % FLUENCY_VERSION % "provided",
        // Redirecting slf4j log from Fluency to aiframe-log
        "org.slf4j" % "slf4j-jdk14" % SLF4J_VERSION
      )
    )
    .dependsOn(codecJVM, airframeJVM % "compile", airframeMacrosJVMRef, airspecRefJVM % "test")

lazy val sql =
  project
    .enablePlugins(Antlr4Plugin)
    .in(file("airframe-sql"))
    .settings(buildSettings)
    .settings(
      name := "airframe-sql",
      description := "SQL parser & analyzer",
      antlr4Version in Antlr4 := "4.7.2",
      antlr4PackageName in Antlr4 := Some("wvlet.airframe.sql.parser"),
      antlr4GenListener in Antlr4 := true,
      antlr4GenVisitor in Antlr4 := true,
      crossScalaVersions := untilScala2_12,
      libraryDependencies ++= Seq(
        // For parsing DataType strings
        "org.scala-lang.modules" %% "scala-parser-combinators" % SCALA_PARSER_COMBINATOR_VERSION,
        // Include Spark just as a reference implementation
        "org.apache.spark" %% "spark-sql" % "2.4.4" % "test",
        // Include Presto as a reference implementation
        "io.prestosql" % "presto-main" % "329" % "test"
      )
    )
    .dependsOn(msgpackJVM, surfaceJVM, config, launcher, airspecRefJVM % "test")

lazy val rx =
  crossProject(JVMPlatform, JSPlatform)
    .crossType(CrossType.Pure)
    .in(file("airframe-rx"))
    .settings(buildSettings)
    .settings(
      name := "airframe-rx",
      description := "Reactive operators for Scala and Scala.js",
      libraryDependencies += "org.scala-lang" % "scala-reflect" % scalaVersion.value % "provided"
    )
    .jsSettings(
      jsBuildSettings,
      jsEnv in Test := new org.scalajs.jsenv.jsdomnodejs.JSDOMNodeJSEnv(),
      libraryDependencies ++= Seq(
        "org.scala-js" %%% "scalajs-dom" % "0.9.8"
      )
    )
    .dependsOn(log, airspecRef % "test")

lazy val rxJVM = rx.jvm
lazy val rxJS  = rx.js

lazy val widget =
  crossProject(JSPlatform)
    .crossType(CrossType.Pure)
    .in(file("airframe-rx-widget"))
    //    .enablePlugins(ScalaJSBundlerPlugin)
    .settings(buildSettings)
    .settings(
      name := "airframe-rx-widget",
      description := "Reactive Widget library for Scala.js"
    )
    .jsSettings(
      jsBuildSettings,
      jsEnv in Test := new org.scalajs.jsenv.jsdomnodejs.JSDOMNodeJSEnv()
//      npmDependencies in Test += "node" -> "12.14.1"
    )
    .dependsOn(log, rx, airspecRef % "test")

lazy val widgetJS = widget.js

lazy val examples =
  project
    .in(file("examples"))
    .settings(buildSettings)
    .settings(noPublish)
    .settings(
      name := "airframe-examples",
      description := "Airframe examples",
      crossScalaVersions := untilScala2_12,
      libraryDependencies ++= Seq(
        )
    )
    .dependsOn(
      codecJVM,
      airframeJVM,
      config,
      airframeMacrosJVM,
      launcher,
      jmx,
      jdbc,
      finagle,
      airspecRefJVM % "test"
    )

/**
  * AirSpec build definitions.
  *
  * To make airspec a standalone library without any cyclic project references, airspec embeds the source code of airframe-log, di, surface, etc.
  *
  * Since airframe-log, di, and surfaces uses Scala macros whose def-macros cannot be called within the same project,
  * we need to split the source code into 4 projects:
  *
  *  - airspec-log (dependsOn airframe-log's source)
  *  - airspec-core (di-macros, surface)  # surface uses airframe-log macros
  *  - airspec-deps (di, metrics)  # di uses di-macros
  *  - airspec (test-interface) # Need to split this as IntelliJ cannot find classes in unmanagedSourceDirectories
  *
  * airspec.jar will be an all-in-one jar with airframe-log, di, surface, metrics, etc.
  */
val airspecLogDependencies  = Seq("airframe-log")
val airspecCoreDependencies = Seq("airframe-di-macros", "airframe-surface")
val airspecDependencies     = Seq("airframe", "airframe-metrics")

// Setting keys for AirSpec
val airspecDependsOn = settingKey[Seq[String]]("Dependent module names of airspec projects")

val airspecBuildSettings = Seq[Setting[_]](
  unmanagedSourceDirectories in Compile ++= {
    val baseDir = (ThisBuild / baseDirectory).value.getAbsoluteFile
    val sourceDirs = for (m <- airspecDependsOn.value) yield {
      Seq(
        file(s"${baseDir}/${m}/src/main/scala"),
        file(s"${baseDir}/${m}/shared/src/main/scala")
      )
    }
    sourceDirs.flatten
  }
)

val airspecJVMBuildSettings = Seq[Setting[_]](
  unmanagedSourceDirectories in Compile ++= {
    val baseDir = (ThisBuild / baseDirectory).value.getAbsoluteFile
    val sv      = scalaBinaryVersion.value
    val sourceDirs = for (m <- airspecDependsOn.value) yield {
      Seq(
        file(s"${baseDir}/${m}/.jvm/src/main/scala"),
        file(s"${baseDir}/${m}/.jvm/src/main/scala-${sv}"),
        file(s"${baseDir}/${m}/jvm/src/main/scala"),
        file(s"${baseDir}/${m}/jvm/src/main/scala-${sv}")
      )
    }
    sourceDirs.flatten
  }
)

val airspecJSBuildSettings = Seq[Setting[_]](
  unmanagedSourceDirectories in Compile ++= {
    val baseDir = (ThisBuild / baseDirectory).value.getAbsoluteFile
    val sv      = scalaBinaryVersion.value
    val sourceDirs = for (m <- airspecDependsOn.value) yield {
      Seq(
        file(s"${baseDir}/${m}/.js/src/main/scala"),
        file(s"${baseDir}/${m}/.js/src/main/scala-${sv}"),
        file(s"${baseDir}/${m}/js/src/main/scala"),
        file(s"${baseDir}/${m}/js/src/main/scala-${sv}")
      )
    }
    sourceDirs.flatten
  }
)

lazy val airspecLog =
  crossProject(JSPlatform, JVMPlatform)
    .crossType(CrossType.Pure)
    .in(file("airspec-log"))
    .settings(buildSettings)
    .settings(noPublish)
    .settings(
      airspecDependsOn := airspecLogDependencies,
      airspecBuildSettings,
      name := "airspec-log",
      description := "airframe-log for AirSpec",
      libraryDependencies ++= logDependencies(scalaVersion.value)
    )
    .jvmSettings(
      airspecJVMBuildSettings,
      libraryDependencies ++= logJVMDependencies
    )
    .jsSettings(
      airspecJSBuildSettings,
      libraryDependencies ++= Seq(
        "org.scala-js" %%% "scalajs-java-logging" % JS_JAVA_LOGGING_VERSION
      )
    )

lazy val airspecLogJVM = airspecLog.jvm
lazy val airspecLogJS  = airspecLog.js

lazy val airspecCore =
  crossProject(JSPlatform, JVMPlatform)
    .crossType(CrossType.Pure)
    .in(file("airspec-core"))
    .settings(buildSettings)
    .settings(noPublish)
    .settings(
      airspecDependsOn := airspecCoreDependencies,
      airspecBuildSettings,
      name := "airspec-core",
      description := "A core module of AirSpec with Surface and DI macros",
      libraryDependencies ++= surfaceDependencies(scalaVersion.value)
    )
    .jvmSettings(
      airspecJVMBuildSettings,
      mappings in (Compile, packageBin) ++= mappings.in(airspecLogJVM, Compile, packageBin).value,
      mappings in (Compile, packageSrc) ++= mappings.in(airspecLogJVM, Compile, packageSrc).value
    )
    .jsSettings(
      airspecJSBuildSettings,
      mappings in (Compile, packageBin) ++= mappings
        .in(airspecLogJS, Compile, packageBin).value.filter(x => x._2 != "JS_DEPENDENCIES"),
      mappings in (Compile, packageSrc) ++= mappings.in(airspecLogJS, Compile, packageSrc).value
    )
    .dependsOn(airspecLog)

lazy val airspecCoreJVM = airspecCore.jvm
lazy val airspecCoreJS  = airspecCore.js

lazy val airspecDeps =
  crossProject(JSPlatform, JVMPlatform)
    .crossType(CrossType.Pure)
    .in(file("airspec-deps"))
    .settings(buildSettings)
    .settings(noPublish)
    .settings(
      airspecDependsOn := airspecDependencies,
      airspecBuildSettings,
      name := "airspec-deps",
      description := "Dependencies of AirSpec"
    )
    .jvmSettings(
      airspecJVMBuildSettings,
      mappings in (Compile, packageBin) ++= mappings.in(airspecCoreJVM, Compile, packageBin).value,
      mappings in (Compile, packageSrc) ++= mappings.in(airspecCoreJVM, Compile, packageSrc).value
    )
    .jsSettings(
      airspecJSBuildSettings,
      mappings in (Compile, packageBin) ++= mappings
        .in(airspecCoreJS, Compile, packageBin).value.filter(x => x._2 != "JS_DEPENDENCIES"),
      mappings in (Compile, packageSrc) ++= mappings.in(airspecCoreJS, Compile, packageSrc).value
    )
    .dependsOn(airspecCore)

lazy val airspecDepsJVM = airspecDeps.jvm
lazy val airspecDepsJS  = airspecDeps.js

lazy val airspec =
  crossProject(JSPlatform, JVMPlatform)
    .crossType(CrossType.Pure)
    .in(file("airspec"))
    .settings(buildSettings)
    .settings(
      name := "airspec",
      description := "AirSpec: A Functional Testing Framework for Scala",
      libraryDependencies ++= Seq(
        "org.scalacheck" %%% "scalacheck" % SCALACHECK_VERSION % "provided"
      )
    )
    .jvmSettings(
      // Embed dependent project codes to make airspec a single jar
      mappings in (Compile, packageBin) ++= mappings.in(airspecDepsJVM, Compile, packageBin).value,
      mappings in (Compile, packageSrc) ++= mappings.in(airspecDepsJVM, Compile, packageSrc).value,
      libraryDependencies ++= Seq(
        "org.scala-sbt" % "test-interface" % "1.0"
      )
    )
    .jsSettings(
      mappings in (Compile, packageBin) ++= mappings
        .in(airspecDepsJS, Compile, packageBin).value.filter(x => x._2 != "JS_DEPENDENCIES"),
      mappings in (Compile, packageSrc) ++= mappings.in(airspecDepsJS, Compile, packageSrc).value,
      libraryDependencies ++= Seq(
        "org.scala-js"       %% "scalajs-test-interface"  % scalaJSVersion,
        "org.portable-scala" %%% "portable-scala-reflect" % "1.0.0"
      )
    )
    .dependsOn(airspecDeps % internalScope)

lazy val airspecJVM = airspec.jvm
lazy val airspecJS  = airspec.js

def isAirSpecClass(mapping: (File, String)): Boolean = mapping._2.startsWith("wvlet/airspec/")

// A JVM project containing only wvlet.airspec package classes
lazy val airspecLight =
  project
    .in(file("airspec-light"))
    .settings(buildSettings)
    .settings(
      name := "airspec-light",
      description := "API and and runner for AirSpec test cases",
      // Need to see the airspec source code directly to avoid any cyclic project references
      airspecDependsOn := Seq("airspec"),
      airspecBuildSettings,
      airspecJVMBuildSettings,
      // Extract only wvlet.airspec packages
      mappings in (Compile, packageBin) := mappings.in(Compile, packageBin).value.filter(isAirSpecClass),
      mappings in (Compile, packageSrc) := mappings.in(Compile, packageSrc).value.filter(isAirSpecClass),
      libraryDependencies ++= Seq(
        "org.scala-sbt"  % "test-interface" % "1.0"              % "provided",
        "org.scalacheck" %%% "scalacheck"   % SCALACHECK_VERSION % "provided"
      )
    )
    .dependsOn(airframeJVM, airframeMacrosJVMRef, metricsJVM)

// An internal-only project for using AirSpec for testing Airframe modules
lazy val airspecRef =
  crossProject(JSPlatform, JVMPlatform)
    .crossType(CrossType.Pure)
    .in(file("airspec-ref"))
    .settings(buildSettings)
    .settings(noPublish)
    .settings(
      //airspecBuildSettings,
      name := "airspec-ref",
      description := "A project for referncing airspec for internal testing",
      libraryDependencies ++= Seq(
        "org.scalacheck" %%% "scalacheck" % SCALACHECK_VERSION
      )
    )
    .dependsOn(airspec, airspecDeps)

lazy val airspecRefJVM = airspecRef.jvm
lazy val airspecRefJS  = airspecRef.js<|MERGE_RESOLUTION|>--- conflicted
+++ resolved
@@ -14,13 +14,8 @@
 val SCALA_PARSER_COMBINATOR_VERSION = "1.1.2"
 val SQLITE_JDBC_VERSION             = "3.30.1"
 val SLF4J_VERSION                   = "1.7.30"
-<<<<<<< HEAD
 val JS_JAVA_LOGGING_VERSION         = "1.0.0"
-val JS_JAVA_TIME_VERSION            = "0.2.6"
-=======
-val JS_JAVA_LOGGING_VERSION         = "0.1.6"
 val JS_JAVA_TIME_VERSION            = "1.0.0"
->>>>>>> fb97343d
 val FINAGLE_VERSION                 = "20.1.0"
 val FLUENCY_VERSION                 = "2.4.0"
 val airSpecFramework                = new TestFramework("wvlet.airspec.Framework")
