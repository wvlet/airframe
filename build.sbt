import scalajsbundler.JSDOMNodeJSEnv
import xerial.sbt.pack.PackPlugin.{projectSettings, publishPackArchiveTgz}

<<<<<<< HEAD
val SCALA_2_12          = "2.12.18"
val SCALA_2_13          = "2.13.13"
=======
val SCALA_2_12          = "2.12.19"
val SCALA_2_13          = "2.13.12"
>>>>>>> 7de95a38
val SCALA_3             = "3.3.2"
val uptoScala2          = SCALA_2_13 :: SCALA_2_12 :: Nil
val targetScalaVersions = SCALA_3 :: uptoScala2

// Add this for using snapshot versions
ThisBuild / resolvers ++= Resolver.sonatypeOssRepos("snapshots")

val AIRSPEC_VERSION                 = sys.env.getOrElse("AIRSPEC_VERSION", "24.2.1")
val SCALACHECK_VERSION              = "1.17.0"
val MSGPACK_VERSION                 = "0.9.8"
val SCALA_PARSER_COMBINATOR_VERSION = "2.3.0"
val SQLITE_JDBC_VERSION             = "3.45.1.0"
val SLF4J_VERSION                   = "2.0.12"
val JS_JAVA_LOGGING_VERSION         = "1.0.0"
val JS_JAVA_TIME_VERSION            = "1.0.0"
val SCALAJS_DOM_VERSION             = "2.8.0"
val FINAGLE_VERSION                 = "23.11.0"
val FLUENCY_VERSION                 = "2.7.0"
val GRPC_VERSION                    = "1.52.0"
val JMH_VERSION                     = "1.37"
val JAVAX_ANNOTATION_API_VERSION    = "1.3.2"
val PARQUET_VERSION                 = "1.13.1"
val SNAKE_YAML_VERSION              = "2.2"

val AIRFRAME_BINARY_COMPAT_VERSION = "23.6.0"

// A short cut for publishing snapshots to Sonatype
addCommandAlias(
  "publishSnapshots",
  s"+ projectJVM/publish; + projectJS/publish"
)

// [Development purpose] publish all artifacts to the local repo
addCommandAlias(
  "publishAllLocal",
  s"+ projectJVM/publishLocal; + projectJS/publishLocal;"
)

// [Development purpose] publish all sbt-airframe related artifacts to local repo
addCommandAlias(
  "publishSbtDevLocal",
  s"++ 2.12; projectJVM/publishLocal; ++ 3; projectDotty/publishLocal; projectJS/publishLocal"
)

addCommandAlias(
  "publishJSSigned",
  s"+ projectJS/publishSigned"
)
addCommandAlias(
  "publishJSLocal",
  s"+ projectJS/publishLocal"
)

// Allow using Ctrl+C in sbt without exiting the prompt
// Global / cancelable := true

//ThisBuild / turbo := true

// Reload build.sbt on changes
Global / onChangedBuildSource := ReloadOnSourceChanges

// ideSkipProject is used only for IntelliJ IDEA
Global / excludeLintKeys ++= Set(ideSkipProject)

// Disable the pipelining available since sbt-1.4.0. It caused compilation failure
ThisBuild / usePipelining := false

// Use Scala 3 by default as scala-2 specific source code is relatively small now
ThisBuild / scalaVersion := SCALA_3

ThisBuild / organization := "org.wvlet.airframe"

// Use dynamic snapshot version strings for non tagged versions
ThisBuild / dynverSonatypeSnapshots := true
// Use coursier friendly version separator
ThisBuild / dynverSeparator := "-"

val buildSettings = Seq[Setting[_]](
  licenses += ("Apache-2.0", url("https://www.apache.org/licenses/LICENSE-2.0.html")),
  homepage := Some(url("https://wvlet.org/airframe")),
  scmInfo := Some(
    ScmInfo(
      browseUrl = url("https://github.com/wvlet/airframe"),
      connection = "scm:git@github.com:wvlet/airframe.git"
    )
  ),
  developers := List(
    Developer(id = "leo", name = "Taro L. Saito", email = "leo@xerial.org", url = url("http://xerial.org/leo"))
  ),
  // Exclude compile-time only projects. This is a workaround for bloop,
  // which cannot resolve Optional dependencies nor compile-internal dependencies.
  pomPostProcess        := excludePomDependency(Seq("airspec_2.12", "airspec_2.13", "airspec_3")),
  crossScalaVersions    := targetScalaVersions,
  crossPaths            := true,
  publishMavenStyle     := true,
  mimaPreviousArtifacts := Set("org.wvlet.airframe" %%% s"${name.value}" % AIRFRAME_BINARY_COMPAT_VERSION),
  mimaFailOnNoPrevious  := false,
  mimaBinaryIssueFilters ++= {
    import com.typesafe.tools.mima.core.*
    Seq(
      ProblemFilters.exclude[MissingClassProblem]("wvlet.airframe.http.internal.*")
    )
  },
  javacOptions ++= Seq("-source", "11", "-target", "11"),
  scalacOptions ++= Seq(
    "-feature",
    "-deprecation"
    // Use this flag for debugging Macros
    // "-Xcheck-macros",
  ) ++ {
    if (scalaVersion.value.startsWith("3.")) {
      Seq.empty
    } else {
      Seq(
        // Necessary for tracking source code range in airframe-rx demo
        "-Yrangepos",
        // For using the new import * syntax even in Scala 2.x
        "-Xsource:3-cross"
      )
    }
  },
  testFrameworks += new TestFramework("wvlet.airspec.Framework"),
  libraryDependencies ++= Seq(
    "org.wvlet.airframe" %%% "airspec"    % AIRSPEC_VERSION    % Test,
    "org.scalacheck"     %%% "scalacheck" % SCALACHECK_VERSION % Test
  ) ++ {
    if (scalaVersion.value.startsWith("3."))
      Seq.empty
    else
      Seq("org.scala-lang.modules" %%% "scala-collection-compat" % "2.11.0")
  }
)

val scala2Only = Seq[Setting[_]](
  scalaVersion       := SCALA_2_13,
  crossScalaVersions := uptoScala2
)

val scala3Only = Seq[Setting[_]](
  scalaVersion       := SCALA_3,
  crossScalaVersions := List(SCALA_3)
)

// Do not run tests concurrently to avoid JMX registration failures
val runTestSequentially = Seq[Setting[_]](Test / parallelExecution := false)

// We need to define this globally as a workaround for https://github.com/sbt/sbt/pull/3760
ThisBuild / publishTo := sonatypePublishToBundle.value

val jsBuildSettings = Seq[Setting[_]](
  // #2117 For using java.util.UUID.randomUUID() in Scala.js
  libraryDependencies ++= Seq(
    ("org.scala-js" %%% "scalajs-java-securerandom" % "1.0.0" % Test).cross(CrossVersion.for3Use2_13),
    // TODO It should be included in AirSpec
    "org.scala-js" %%% "scala-js-macrotask-executor" % "1.1.1" % Test
  ),
  coverageEnabled := false
)

val noPublish = Seq(
  publishArtifact := false,
  publish         := {},
  publishLocal    := {},
  publish / skip  := true,
  // This must be Nil to use crossScalaVersions of individual modules in `+ projectJVM/xxxx` tasks
  crossScalaVersions := Nil,
  // Explicitly skip the doc task because protobuf related Java files causes no type found error
  Compile / doc / sources                := Seq.empty,
  Compile / packageDoc / publishArtifact := false,
  // Do not check binary compatibility for unpublished projects
  mimaPreviousArtifacts := Set.empty
)

Global / excludeLintKeys ++= Set(sonatypeProfileName, sonatypeSessionName)

lazy val root =
  project
    .in(file("."))
    .settings(name := "airframe-root")
    .settings(buildSettings)
    .settings(noPublish)
    .settings(
      sonatypeProfileName := "org.wvlet",
      sonatypeSessionName := {
        if (sys.env.isDefinedAt("SCALAJS")) {
          // Use a different session for Scala.js projects
          s"${sonatypeSessionName.value} for Scala.js"
        } else {
          sonatypeSessionName.value
        }
      }
    )
    .aggregate((jvmProjects ++ jsProjects ++ itProjects): _*)

// JVM projects for scala-community build. This should have no tricky setup and should support Scala 2.12 and Scala 3
lazy val communityBuildProjects: Seq[ProjectReference] = Seq(
  canvas,
  config,
  control.jvm,
  codec.jvm,
  diMacros.jvm,
  di.jvm,
  fluentd,
  grpc,
  http.jvm,
  httpCodeGen,
  httpRecorder,
  jdbc,
  jmx,
  json.jvm,
  log.jvm,
  launcher,
  metrics.jvm,
  msgpack.jvm,
  netty,
  okhttp,
  parquet,
  rx.jvm,
  rxHtml.jvm,
  surface.jvm,
  ulid.jvm,
  examples
)

// Other JVM projects supporting Scala 2.12 - Scala 2.13
lazy val jvmProjects: Seq[ProjectReference] = communityBuildProjects ++ Seq[ProjectReference](
  finagle,
  benchmark,
  sql
)

// Scala.js build (Scala 2.12, 2.13, and 3.x)
lazy val jsProjects: Seq[ProjectReference] = Seq(
  log.js,
  surface.js,
  diMacros.js,
  di.js,
  metrics.js,
  control.js,
  ulid.js,
  json.js,
  msgpack.js,
  codec.js,
  http.js,
  rx.js,
  rxHtml.js,
  widgetJS
)

// Integration test projects
lazy val itProjects: Seq[ProjectReference] = Seq(
  integrationTestApi.jvm,
  integrationTestApi.js,
  integrationTest,
  integrationTestJs
)

// For community-build
lazy val communityBuild =
  project
    .settings(noPublish)
    .settings(
      // Skip importing aggregated projects in IntelliJ IDEA
      ideSkipProject := true
    )
    .aggregate(communityBuildProjects: _*)

// For Scala 2.12
lazy val projectJVM =
  project
    .settings(noPublish)
    .settings(
      // Skip importing aggregated projects in IntelliJ IDEA
      ideSkipProject := true,
      // Use a stable coverage directory name without containing scala version
      coverageDataDir := target.value
    )
    .aggregate(jvmProjects: _*)

lazy val projectJS =
  project
    .settings(noPublish)
    .settings(
      // Skip importing aggregated projects in IntelliJ IDEA
      ideSkipProject := true
    )
    .aggregate(jsProjects: _*)

lazy val projectIt =
  project
    .settings(noPublish)
    .settings(
      // Skip importing aggregated projects in IntelliJ IDEA
      ideSkipProject := true
    )
    .aggregate(itProjects: _*)

// A scoped project only for Dotty (Scala 3).
// This is a workaround as projectJVM/test shows compile errors for non Scala 3 ready projects
lazy val projectDotty =
  project
    .settings(noPublish)
    .settings(
      // Skip importing aggregated projects in IntelliJ IDEA
      ideSkipProject := true
    )
    .aggregate(
      diMacros.jvm,
      di.jvm,
      log.jvm,
      surface.jvm,
      canvas,
      control.jvm,
      config,
      codec.jvm,
      fluentd,
      http.jvm,
      netty,
      httpCodeGen,
      httpRecorder,
      okhttp,
      // // Finagle isn't supporting Scala 3
      // httpFinagle,
      grpc,
      jdbc,
      jmx,
      launcher,
      metrics.jvm,
      msgpack.jvm,
      json.jvm,
      parquet,
      rx.jvm,
      rxHtml.jvm,
      sql,
      ulid.jvm,
      examples
    )

lazy val docs =
  project
    .in(file("airframe-docs"))
    .settings(
      name            := "airframe-docs",
      moduleName      := "airframe-docs",
      publishArtifact := false,
      publish         := {},
      publishLocal    := {},
      mdoc / watchTriggers += ((ThisBuild / baseDirectory).value / "docs").toGlob / ** / "*.md"
    )
    .enablePlugins(MdocPlugin, DocusaurusPlugin)

def parallelCollection(scalaVersion: String) = {
  if (scalaVersion.startsWith("2.13.")) {
    Seq("org.scala-lang.modules" %% "scala-parallel-collections" % "0.2.0")
  } else {
    Seq.empty
  }
}

// https://stackoverflow.com/questions/41670018/how-to-prevent-sbt-to-include-test-dependencies-into-the-pom
import scala.xml.{Node => XmlNode, NodeSeq => XmlNodeSeq, *}
import scala.xml.transform.{RewriteRule, RuleTransformer}

def excludePomDependency(excludes: Seq[String]) = { node: XmlNode =>
  def isExcludeTarget(artifactId: String): Boolean =
    excludes.exists(artifactId.startsWith(_))

  def artifactId(e: Elem): Option[String] =
    e.child.find(_.label == "artifactId").map(_.text.trim())

  new RuleTransformer(new RewriteRule {
    override def transform(node: XmlNode): XmlNodeSeq =
      node match {
        case e: Elem
            if e.label == "dependency"
              && artifactId(e).exists(id => isExcludeTarget(id)) =>
          Comment(s"Excluded compile-time only dependency: ${artifactId(e).getOrElse("")}")
        case _ =>
          node
      }
  }).transform(node).head
}

def airframeDIDependencies = Seq(
  "javax.annotation" % "javax.annotation-api" % JAVAX_ANNOTATION_API_VERSION
)

lazy val di =
  crossProject(JVMPlatform, JSPlatform)
    .crossType(CrossType.Pure)
    .in(file("airframe-di"))
    .settings(buildSettings)
    .settings(
      name        := "airframe",
      description := "Dependency injection library tailored to Scala",
      // For PreDestroy, PostConstruct annotations
      libraryDependencies ++= airframeDIDependencies
    )
    .jvmSettings(
      // Workaround for https://github.com/scala/scala/pull/7624 in Scala 2.13, and also
      // testing shutdown hooks requires consistent application lifecycle between sbt and JVM https://github.com/sbt/sbt/issues/4794
      Test / fork := scalaBinaryVersion.value == "2.13"
    )
    .jsSettings(
      jsBuildSettings
    )
    .dependsOn(
      surface,
      diMacros
    )

def crossBuildSources(scalaBinaryVersion: String, baseDir: String, srcType: String = "main"): Seq[sbt.File] = {
  val scalaMajorVersion = scalaBinaryVersion.split("\\.").head
  for (suffix <- Seq("", s"-${scalaBinaryVersion}", s"-${scalaMajorVersion}").distinct)
    yield {
      file(s"${baseDir}/src/${srcType}/scala${suffix}")
    }
}

// Airframe DI needs to call macro methods, so we needed to split the project into DI and DI macros.
// This project sources and classes will be embedded to airframe.jar, so we don't publish airframe-di-macros
lazy val diMacros =
  crossProject(JVMPlatform, JSPlatform)
    .crossType(CrossType.Pure)
    .in(file("airframe-di-macros"))
    .settings(buildSettings)
    .settings(
      name        := "airframe-di-macros",
      description := "Macros for Airframe Di"
    )
    .jsSettings(jsBuildSettings)
    .dependsOn(log, surface)

// // To use airframe in other airframe modules, we need to reference airframeMacros project
// lazy val airframeMacrosJVMRef = airframeMacrosJVM % Optional
// lazy val airframeMacrosRef    = airframeMacros    % Optional
val surfaceDependencies = { scalaVersion: String =>
  scalaVersion match {
    case s if s.startsWith("3.") =>
      Seq.empty
    case _ =>
      Seq(
        ("org.scala-lang" % "scala-reflect"  % scalaVersion),
        ("org.scala-lang" % "scala-compiler" % scalaVersion % Provided)
      )
  }
}

val surfaceJVMDependencies = { scalaVersion: String =>
  scalaVersion match {
    case s if s.startsWith("3.") =>
      Seq(
        "org.scala-lang" %% "scala3-tasty-inspector" % s,
        "org.scala-lang" %% "scala3-staging"         % s
      )
    case _ => Seq.empty
  }
}

lazy val surface =
  crossProject(JVMPlatform, JSPlatform)
    .crossType(CrossType.Pure)
    .in(file("airframe-surface"))
    .settings(buildSettings)
    .settings(
      name        := "airframe-surface",
      description := "A library for extracting object structure surface",
      // TODO: This is a temporary solution. Use AirSpec after Scala 3 support of Surface is completed
      libraryDependencies += "org.scalameta" %%% "munit" % "0.7.29" % Test,
      libraryDependencies ++= surfaceDependencies(scalaVersion.value)
    )
    .jvmSettings(
      // For adding PreDestroy, PostConstruct annotations to Java9
      libraryDependencies ++= surfaceJVMDependencies(scalaVersion.value),
      libraryDependencies += "javax.annotation" % "javax.annotation-api" % JAVAX_ANNOTATION_API_VERSION % Test
    )
    .jsSettings(jsBuildSettings)
    .dependsOn(log)

lazy val canvas =
  project
    .in(file("airframe-canvas"))
    .settings(buildSettings)
    .settings(
      name        := "airframe-canvas",
      description := "Airframe off-heap memory library"
    )
    .dependsOn(log.jvm, control.jvm % Test)

lazy val config =
  project
    .in(file("airframe-config"))
    .settings(buildSettings)
    .settings(
      name        := "airframe-config",
      description := "airframe configuration module",
      libraryDependencies ++= Seq(
        "org.yaml" % "snakeyaml" % SNAKE_YAML_VERSION
      )
    )
    .dependsOn(di.jvm, codec.jvm)

lazy val control =
  crossProject(JVMPlatform, JSPlatform)
    .crossType(CrossType.Pure)
    .in(file("airframe-control"))
    .settings(buildSettings)
    .settings(
      name        := "airframe-control",
      description := "A library for controlling program flows and retrying"
    )
    .jsSettings(jsBuildSettings)
    .dependsOn(log, rx)

lazy val ulid =
  crossProject(JVMPlatform, JSPlatform)
    .crossType(CrossType.Pure)
    .in(file("airframe-ulid"))
    .settings(buildSettings)
    .settings(
      name        := "airframe-ulid",
      description := "ULID: Universally Unique Lexicographically Sortable Identifier"
    )
    .jsSettings(
      jsBuildSettings,
      // For using SecureRandom (requires `crypto` package)
      libraryDependencies += ("org.scala-js" %%% "scalajs-java-securerandom" % "1.0.0").cross(CrossVersion.for3Use2_13)
    )
    .dependsOn(log % Test)

lazy val jmx =
  project
    .in(file("airframe-jmx"))
    .settings(buildSettings)
    .settings(
      name        := "airframe-jmx",
      description := "A library for exposing Scala object data through JMX",
      // Do not run tests concurrently to avoid JMX registration failures
      runTestSequentially
    )
    .dependsOn(surface.jvm)

lazy val launcher =
  project
    .in(file("airframe-launcher"))
    .settings(buildSettings)
    .settings(
      name        := "airframe-launcher",
      description := "Command-line program launcher"
    )
    .dependsOn(surface.jvm, control.jvm, codec.jvm)

val logDependencies = { scalaVersion: String =>
  scalaVersion match {
    case s if s.startsWith("3.") =>
      Seq.empty
    case _ =>
      Seq("org.scala-lang" % "scala-reflect" % scalaVersion % Provided)
  }
}

val logJVMDependencies = Seq(
  // For rotating log files
  "ch.qos.logback" % "logback-core" % "1.3.14"
)

// airframe-log should have minimum dependencies
lazy val log: sbtcrossproject.CrossProject =
  crossProject(JVMPlatform, JSPlatform)
    .crossType(CrossType.Pure)
    .in(file("airframe-log"))
    .settings(buildSettings)
    .settings(
      name        := "airframe-log",
      description := "Fancy logger for Scala",
      scalacOptions ++= {
        if (scalaVersion.value.startsWith("3.")) Seq("-source:3.0-migration")
        else Nil
      },
      libraryDependencies ++= logDependencies(scalaVersion.value)
    )
    .jvmSettings(
      libraryDependencies ++= logJVMDependencies,
      runTestSequentially
    )
    .jsSettings(
      jsBuildSettings,
      libraryDependencies ++= Seq(
        ("org.scala-js" %%% "scalajs-java-logging" % JS_JAVA_LOGGING_VERSION).cross(CrossVersion.for3Use2_13)
      )
    )

lazy val metrics =
  crossProject(JVMPlatform, JSPlatform)
    .crossType(CrossType.Pure)
    .in(file("airframe-metrics"))
    .settings(buildSettings)
    .settings(
      name        := "airframe-metrics",
      description := "Basit metric representations, including duration, size, time window, etc."
    )
    .jsSettings(jsBuildSettings)
    .dependsOn(log, surface)

lazy val msgpack =
  crossProject(JVMPlatform, JSPlatform)
    .crossType(CrossType.Pure)
    .in(file("airframe-msgpack"))
    .settings(buildSettings)
    .settings(
      name        := "airframe-msgpack",
      description := "Pure-Scala MessagePack library"
    )
    .jvmSettings(
      libraryDependencies += "org.msgpack" % "msgpack-core" % MSGPACK_VERSION
    )
    .jsSettings(
      jsBuildSettings,
      libraryDependencies +=
        ("org.scala-js" %%% "scalajs-java-time" % JS_JAVA_TIME_VERSION).cross(CrossVersion.for3Use2_13)
    )
    .dependsOn(log, json)

lazy val codec =
  crossProject(JVMPlatform, JSPlatform)
    .crossType(CrossType.Pure)
    .in(file("airframe-codec"))
    .settings(buildSettings)
    .settings(
      // TODO: #1698 Avoid "illegal multithreaded access to ContextBase error" on Scala 3
      // Tests in this project are sequentially executed
      // Test / parallelExecution := false,
      name        := "airframe-codec",
      description := "Airframe MessagePack-based codec"
    )
    .jvmSettings(
      libraryDependencies ++= Seq(
        // For JDBC testing
        "org.xerial" % "sqlite-jdbc" % SQLITE_JDBC_VERSION % Test
      )
    )
    .jsSettings(
      jsBuildSettings
    )
    .dependsOn(log, surface, msgpack, metrics, json, control, ulid)

lazy val jdbc =
  project
    .in(file("airframe-jdbc"))
    .settings(buildSettings)
    .settings(
      name        := "airframe-jdbc",
      description := "JDBC connection pool service",
      libraryDependencies ++= Seq(
        "org.xerial"     % "sqlite-jdbc" % SQLITE_JDBC_VERSION,
        "org.duckdb"     % "duckdb_jdbc" % "0.10.0",
        "org.postgresql" % "postgresql"  % "42.7.2",
        "com.zaxxer"     % "HikariCP"    % "5.1.0",
        // For routing slf4j log to airframe-log
        "org.slf4j" % "slf4j-jdk14" % SLF4J_VERSION
      )
    )
    .dependsOn(di.jvm, control.jvm, config)

lazy val rx =
  crossProject(JVMPlatform, JSPlatform)
    .crossType(CrossType.Pure)
    .in(file("airframe-rx"))
    .settings(buildSettings)
    .settings(
      name        := "airframe-rx",
      description := "Reactive stream (Rx) interface"
    )
    .jvmSettings(
      libraryDependencies ++= Seq(
        "javax.annotation" % "javax.annotation-api" % JAVAX_ANNOTATION_API_VERSION % Test
      )
    )
    .jsSettings(
      jsBuildSettings,
      // For addressing the fairness issue of the global ExecutorContext https://github.com/scala-js/scala-js/issues/4129
      libraryDependencies += "org.scala-js" %%% "scala-js-macrotask-executor" % "1.1.1"
    )
    .dependsOn(log)

lazy val http =
  crossProject(JVMPlatform, JSPlatform)
    .crossType(CrossType.Pure)
    .enablePlugins(BuildInfoPlugin)
    .in(file("airframe-http"))
    .settings(buildSettings)
    .settings(
      name             := "airframe-http",
      description      := "REST and RPC Framework",
      buildInfoKeys    := Seq[BuildInfoKey](name, version, scalaVersion, sbtVersion),
      buildInfoPackage := "wvlet.airframe.http",
      buildInfoObject  := "AirframeHttpBuildInfo"
    )
    .jvmSettings(
      libraryDependencies += "javax.annotation" % "javax.annotation-api" % JAVAX_ANNOTATION_API_VERSION % Test,
      libraryDependencies ++= {
        CrossVersion.partialVersion(scalaVersion.value) match {
          case Some((2, major)) if major <= 12 =>
            Seq()
          case _ =>
            Seq("org.scala-lang.modules" %% "scala-parallel-collections" % "1.0.4")
        }
      }
    )
    .jsSettings(
      jsBuildSettings,
      Test / jsEnv := new org.scalajs.jsenv.jsdomnodejs.JSDOMNodeJSEnv(),
      libraryDependencies ++= Seq(
        "org.scala-js" %%% "scalajs-dom" % SCALAJS_DOM_VERSION
      )
    )
    .dependsOn(rx, control, surface, json, codec, di)

lazy val httpCodeGen =
  project
    .in(file("airframe-http-codegen"))
    .enablePlugins(PackPlugin)
    .settings(buildSettings)
    .settings(
      name               := "airframe-http-codegen",
      description        := "REST and RPC code generator",
      packMain           := Map("airframe-http-code-generator" -> "wvlet.airframe.http.codegen.HttpCodeGenerator"),
      packExcludeLibJars := Seq("airspec_2.12", "airspec_2.13", "airspec_3"),
      libraryDependencies ++= Seq(
        // Use swagger-parser only for validating YAML format in tests
        "io.swagger.parser.v3" % "swagger-parser" % "2.1.20" % Test,
        // Swagger includes dependency to SLF4J, so redirect slf4j logs to airframe-log
        "org.slf4j" % "slf4j-jdk14" % SLF4J_VERSION % Test,
        // For gRPC route scanner test
        "io.grpc" % "grpc-stub" % GRPC_VERSION % Test
      ),
      // Published package is necessary for sbt-airframe
      publishPackArchiveTgz
    )
    .dependsOn(http.jvm, launcher)

lazy val netty =
  project
    .in(file("airframe-http-netty"))
    .settings(buildSettings)
    .settings(
      name        := "airframe-http-netty",
      description := "Airframe HTTP Netty backend",
      libraryDependencies ++= Seq(
        "io.netty" % "netty-all" % "4.1.107.Final"
      )
    )
    .dependsOn(http.jvm, rx.jvm)

lazy val grpc =
  project
    .in(file("airframe-http-grpc"))
    .settings(buildSettings)
    .settings(
      name        := "airframe-http-grpc",
      description := "Airframe HTTP gRPC backend",
      libraryDependencies ++= Seq(
        "io.grpc"           % "grpc-netty-shaded" % GRPC_VERSION,
        "io.grpc"           % "grpc-stub"         % GRPC_VERSION,
        "org.apache.tomcat" % "annotations-api"   % "6.0.53"      % Provided,
        "org.slf4j"         % "slf4j-jdk14"       % SLF4J_VERSION % Test
      )
    )
    .dependsOn(http.jvm, rx.jvm)

// Workaround for com.twitter:util-core_2.12:21.4.0 (depends on 1.1.2)
ThisBuild / libraryDependencySchemes += "org.scala-lang.modules" %% "scala-parser-combinators" % "always"

lazy val finagle =
  project
    .in(file("airframe-http-finagle"))
    .settings(buildSettings)
    .settings(scala2Only)
    .settings(
      name        := "airframe-http-finagle",
      description := "REST API binding for Finagle",
      // Finagle doesn't support Scala 2.13 yet
      libraryDependencies ++= Seq(
        ("com.twitter" %% "finagle-http"        % FINAGLE_VERSION).cross(CrossVersion.for3Use2_13),
        ("com.twitter" %% "finagle-netty4-http" % FINAGLE_VERSION).cross(CrossVersion.for3Use2_13),
        ("com.twitter" %% "finagle-netty4"      % FINAGLE_VERSION).cross(CrossVersion.for3Use2_13),
        ("com.twitter" %% "finagle-core"        % FINAGLE_VERSION).cross(CrossVersion.for3Use2_13),
        // Redirecting slf4j log in Finagle to airframe-log
        "org.slf4j" % "slf4j-jdk14" % SLF4J_VERSION,
        // Use a version that fixes [CVE-2017-18640]
        "org.yaml" % "snakeyaml" % SNAKE_YAML_VERSION
      )
    )
    .dependsOn(http.jvm)

lazy val okhttp =
  project
    .in(file("airframe-http-okhttp"))
    .settings(buildSettings)
    .settings(
      name        := "airframe-http-okhttp",
      description := "REST API binding for OkHttp",
      libraryDependencies ++= Seq(
        "com.squareup.okhttp3" % "okhttp" % "4.12.0"
      )
    )
    .dependsOn(http.jvm, netty % Test)

lazy val httpRecorder =
  project
    .in(file("airframe-http-recorder"))
    .settings(buildSettings)
    .settings(
      name        := "airframe-http-recorder",
      description := "Http Response Recorder",
      libraryDependencies ++= Seq(
      )
    )
    .dependsOn(codec.jvm, metrics.jvm, control.jvm, netty, jdbc)

lazy val json =
  crossProject(JSPlatform, JVMPlatform)
    .crossType(CrossType.Pure)
    .in(file("airframe-json"))
    .settings(buildSettings)
    .settings(
      name        := "airframe-json",
      description := "JSON parser"
    )
    .jsSettings(jsBuildSettings)
    .dependsOn(log)

lazy val benchmark =
  project
    .in(file("airframe-benchmark"))
    // Necessary for generating /META-INF/BenchmarkList
    .enablePlugins(JmhPlugin, PackPlugin)
    .settings(buildSettings)
    .settings(noPublish)
    .settings(
      crossScalaVersions := targetScalaVersions,
      name               := "airframe-benchmark",
      packMain           := Map("airframe-benchmark" -> "wvlet.airframe.benchmark.BenchmarkMain"),
      // Turbo mode didn't work with this error:
      // java.lang.RuntimeException: ERROR: Unable to find the resource: /META-INF/BenchmarkList
      turbo := false,
      // Generate JMH benchmark cord before packaging and testing
      Compile / pack        := (Compile / pack).dependsOn(Test / compile).value,
      Jmh / sourceDirectory := (Compile / sourceDirectory).value,
      Jmh / compile         := (Jmh / compile).triggeredBy(Compile / compile).value,
      Test / compile        := ((Test / compile).dependsOn(Jmh / compile)).value,
      // Need to fork JVM so that sbt can set the classpass properly for running JMH
      run / fork := true,
      libraryDependencies ++= Seq(
        "org.msgpack"     % "msgpack-core"             % MSGPACK_VERSION,
        "org.openjdk.jmh" % "jmh-core"                 % JMH_VERSION,
        "org.openjdk.jmh" % "jmh-generator-bytecode"   % JMH_VERSION,
        "org.openjdk.jmh" % "jmh-generator-reflection" % JMH_VERSION,
        // Used only for json benchmark
        "org.json4s" %% "json4s-jackson" % "4.0.7",
        "io.circe"   %% "circe-parser"   % "0.14.6",
        // For ScalaPB
        // "com.thesamet.scalapb" %% "scalapb-runtime-grpc" % scalapb.compiler.Version.scalapbVersion
        // For grpc-java
        "io.grpc"             % "grpc-protobuf" % GRPC_VERSION,
        "com.google.protobuf" % "protobuf-java" % "3.25.3",
        ("com.chatwork"      %% "scala-ulid"    % "1.0.24").cross(CrossVersion.for3Use2_13)
      )
      //      Compile / PB.targets := Seq(
      //        scalapb.gen() -> (sourceManaged in Compile).value / "scalapb"
      //      ),
      // publishing .tgz
      // publishPackArchiveTgz
    )
    .dependsOn(msgpack.jvm, json.jvm, metrics.jvm, launcher, httpCodeGen, netty, grpc, ulid.jvm)

lazy val fluentd =
  project
    .in(file("airframe-fluentd"))
    .settings(buildSettings)
    .settings(
      name        := "airframe-fluentd",
      description := "Fluentd logger",
      libraryDependencies ++= Seq(
        "org.komamitsu" % "fluency-core"         % FLUENCY_VERSION,
        "org.komamitsu" % "fluency-fluentd"      % FLUENCY_VERSION,
        "org.komamitsu" % "fluency-treasuredata" % FLUENCY_VERSION
        // td-client-java -> json-simple happened to include junit 4.10 [CVE-2020-15250]
          exclude ("junit", "junit"),
        // Redirecting slf4j log from Fluency to aiframe-log
        "org.slf4j" % "slf4j-jdk14" % SLF4J_VERSION
      )
    )
    .dependsOn(codec.jvm, di.jvm)

def sqlRefLib = { scalaVersion: String =>
  if (scalaVersion.startsWith("2.13")) {
    Seq(
      // Include Spark just as a reference implementation
      "org.apache.spark" %% "spark-sql" % "3.5.1" % Test,
      // Include Trino as a reference implementation
      "io.trino" % "trino-main" % "439" % Test
    )
  } else {
    Seq.empty
  }
}

lazy val parquet =
  project
    .in(file("airframe-parquet"))
    .settings(buildSettings)
    .settings(
      name        := "airframe-parquet",
      description := "Parquet columnar format reader/writer support",
      libraryDependencies ++= Seq(
        "org.apache.parquet" % "parquet-hadoop" % PARQUET_VERSION,
        "org.apache.hadoop"  % "hadoop-client"  % "3.3.6" % Provided,
        // For S3 support
        "org.apache.hadoop"      % "hadoop-aws" % "3.3.6"    % Provided,
        "software.amazon.awssdk" % "auth"       % "2.20.162" % Provided,
        // For Apple Silicon (M1)
        "org.xerial.snappy"  % "snappy-java"  % "1.1.10.5",
        "org.slf4j"          % "slf4j-jdk14"  % SLF4J_VERSION   % Optional,
        "org.apache.parquet" % "parquet-avro" % PARQUET_VERSION % Test
      )
    )
    .dependsOn(codec.jvm, sql)

lazy val sql =
  project
    .enablePlugins(Antlr4Plugin)
    .in(file("airframe-sql"))
    .settings(buildSettings)
    .settings(
      name                       := "airframe-sql",
      description                := "SQL parser & analyzer",
      Antlr4 / antlr4Version     := "4.13.1",
      Antlr4 / antlr4PackageName := Some("wvlet.airframe.sql.parser"),
      Antlr4 / antlr4GenListener := true,
      Antlr4 / antlr4GenVisitor  := true,
      libraryDependencies ++= Seq(
        // For parsing DataType strings
        "org.scala-lang.modules"   %% "scala-parser-combinators" % SCALA_PARSER_COMBINATOR_VERSION,
        "com.github.vertical-blank" % "sql-formatter"            % "2.0.4"
      ) ++ sqlRefLib(scalaVersion.value)
    )
    .dependsOn(msgpack.jvm, surface.jvm, config, launcher)

lazy val rxHtml =
  crossProject(JVMPlatform, JSPlatform)
    .crossType(CrossType.Pure)
    .in(file("airframe-rx-html"))
    .settings(buildSettings)
    .settings(
      name        := "airframe-rx-html",
      description := "Reactive HTML elements for Scala and Scala.js",
      libraryDependencies ++= {
        if (scalaVersion.value.startsWith("3."))
          Seq.empty
        else
          Seq("org.scala-lang" % "scala-reflect" % scalaVersion.value % Provided)
      }
    )
    .jsSettings(
      jsBuildSettings,
      Test / jsEnv := new org.scalajs.jsenv.jsdomnodejs.JSDOMNodeJSEnv(),
      libraryDependencies ++= Seq(
        "org.scala-js" %%% "scalajs-dom" % SCALAJS_DOM_VERSION
      )
    )
    .dependsOn(log, rx, surface)

lazy val widgetJS =
  project
    .enablePlugins(ScalaJSPlugin) // , ScalaJSBundlerPlugin)
    .in(file("airframe-rx-widget"))
    .settings(buildSettings)
    .settings(
      name        := "airframe-rx-widget",
      description := "Reactive Widget library for Scala.js",
      jsBuildSettings,
      Test / jsEnv := new org.scalajs.jsenv.jsdomnodejs.JSDOMNodeJSEnv()
      // npmDependencies in Compile += "monaco-editor" -> "0.21.3",
      // useYarn := true
      //      npmDependencies in Test += "node" -> "12.14.1"
    )
    .dependsOn(log.js, rxHtml.js)

lazy val examples =
  project
    .in(file("examples"))
    .settings(buildSettings)
    .settings(noPublish)
    .settings(
      name               := "airframe-examples",
      description        := "Airframe examples",
      crossScalaVersions := targetScalaVersions,
      libraryDependencies ++= Seq(
      )
    )
    .dependsOn(
      codec.jvm,
      config,
      di.jvm,
      diMacros.jvm,
      launcher,
      jmx,
      jdbc,
      netty
    )

// Dotty test project
lazy val dottyTest =
  project
    .in(file("airframe-dotty-test"))
    .settings(buildSettings)
    .settings(noPublish)
    .settings(
      name               := "airframe-dotty-test",
      description        := "test for dotty",
      scalaVersion       := SCALA_3,
      crossScalaVersions := List(SCALA_3)
    )
    .dependsOn(log.jvm, surface.jvm, di.jvm, codec.jvm)

// Integration test for Scala 3
lazy val integrationTestApi =
  crossProject(JVMPlatform, JSPlatform)
    .crossType(CrossType.Pure)
    .in(file("airframe-integration-test-api"))
    .settings(buildSettings)
    .settings(noPublish)
    .settings(
      scala3Only,
      name        := "airframe-integration-test-api",
      description := "APIs for integration test"
    )
    .dependsOn(http)

// Integration test for Scala 3
lazy val integrationTest =
  project
    .in(file("airframe-integration-test"))
    .enablePlugins(AirframeHttpPlugin)
    .settings(buildSettings)
    .settings(noPublish)
    .settings(
      scala3Only,
      name                := "airframe-integration-test",
      description         := "integration test project",
      airframeHttpClients := Seq("wvlet.airframe.test.api:rpc")
    )
    .dependsOn(integrationTestApi.jvm, netty)

lazy val integrationTestJs =
  project
    .enablePlugins(ScalaJSPlugin)
    .in(file("airframe-integration-test-js"))
    .settings(buildSettings)
    .settings(noPublish)
    .settings(
      scala3Only,
      name        := "airframe-integration-test-js",
      description := "browser integration test for Scala.js",
      Test / jsEnv := new jsenv.playwright.PWEnv(
        browserName = "chrome",
        headless = true,
        showLogs = false
      )
    )
    .dependsOn(integrationTestApi.js)<|MERGE_RESOLUTION|>--- conflicted
+++ resolved
@@ -1,13 +1,8 @@
 import scalajsbundler.JSDOMNodeJSEnv
 import xerial.sbt.pack.PackPlugin.{projectSettings, publishPackArchiveTgz}
 
-<<<<<<< HEAD
-val SCALA_2_12          = "2.12.18"
+val SCALA_2_12          = "2.12.19"
 val SCALA_2_13          = "2.13.13"
-=======
-val SCALA_2_12          = "2.12.19"
-val SCALA_2_13          = "2.13.12"
->>>>>>> 7de95a38
 val SCALA_3             = "3.3.2"
 val uptoScala2          = SCALA_2_13 :: SCALA_2_12 :: Nil
 val targetScalaVersions = SCALA_3 :: uptoScala2
