#
# Licensed under the Apache License, Version 2.0 (the "License");
# you may not use this file except in compliance with the License.
# You may obtain a copy of the License at
#
#    http://www.apache.org/licenses/LICENSE-2.0
#
# Unless required by applicable law or agreed to in writing, software
# distributed under the License is distributed on an "AS IS" BASIS,
# WITHOUT WARRANTIES OR CONDITIONS OF ANY KIND, either express or implied.
# See the License for the specific language governing permissions and
# limitations under the License.
#
<<<<<<< HEAD
sbt.version=1.7.1
=======
sbt.version=1.7.0
>>>>>>> 713302a9
<|MERGE_RESOLUTION|>--- conflicted
+++ resolved
@@ -11,8 +11,4 @@
 # See the License for the specific language governing permissions and
 # limitations under the License.
 #
-<<<<<<< HEAD
-sbt.version=1.7.1
-=======
-sbt.version=1.7.0
->>>>>>> 713302a9
+sbt.version=1.7.0