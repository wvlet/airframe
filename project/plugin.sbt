--- conflicted
+++ resolved
@@ -4,13 +4,8 @@
 
 addSbtPlugin("org.xerial.sbt"      % "sbt-sonatype"             % "3.12.2")
 addSbtPlugin("com.github.sbt"      % "sbt-pgp"                  % "2.3.1")
-<<<<<<< HEAD
 addSbtPlugin("org.scoverage"       % "sbt-scoverage"            % "2.3.0")
-addSbtPlugin("org.scalameta"       % "sbt-scalafmt"             % "2.5.3")
-=======
-addSbtPlugin("org.scoverage"       % "sbt-scoverage"            % "2.2.2")
 addSbtPlugin("org.scalameta"       % "sbt-scalafmt"             % "2.5.4")
->>>>>>> dd098cc9
 addSbtPlugin("org.portable-scala"  % "sbt-scalajs-crossproject" % "1.3.2")
 addSbtPlugin("com.eed3si9n"        % "sbt-buildinfo"            % "0.13.1")
 addSbtPlugin("org.jetbrains.scala" % "sbt-ide-settings"         % "1.1.2")
