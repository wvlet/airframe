addSbtPlugin("org.xerial.sbt"     % "sbt-sonatype"             % "3.6")
addSbtPlugin("com.jsuereth"       % "sbt-pgp"                  % "2.0.0-M2")
<<<<<<< HEAD
addSbtPlugin("org.scoverage"      % "sbt-scoverage"            % "1.5.1")
addSbtPlugin("org.scalameta"      % "sbt-scalafmt"             % "2.0.4")
addSbtPlugin("org.portable-scala" % "sbt-scalajs-crossproject" % "0.5.0")
=======
addSbtPlugin("org.scoverage"      % "sbt-scoverage"            % "1.6.0")
addSbtPlugin("org.scalameta"      % "sbt-scalafmt"             % "2.0.3")
addSbtPlugin("org.portable-scala" % "sbt-scalajs-crossproject" % "0.6.1")
>>>>>>> c33efbb1
addSbtPlugin("org.scala-js"       % "sbt-scalajs"              % "0.6.28")
addSbtPlugin("com.typesafe.sbt"   % "sbt-ghpages"              % "0.6.3")
addSbtPlugin("com.eed3si9n"       % "sbt-unidoc"               % "0.4.2")

// For setting explicit versions for each commit
addSbtPlugin("com.dwijnand" % "sbt-dynver"     % "4.0.0")
addSbtPlugin("com.47deg"    % "sbt-microsites" % "0.9.4")

// For generating Lexer/Parser from ANTLR4 grammar (.g4)
addSbtPlugin("com.simplytyped" % "sbt-antlr4" % "0.8.2")

// For JMH benchmark
addSbtPlugin("pl.project13.scala" % "sbt-jmh"  % "0.3.7")
addSbtPlugin("org.xerial.sbt"     % "sbt-pack" % "0.12")

scalacOptions ++= Seq("-deprecation", "-feature")<|MERGE_RESOLUTION|>--- conflicted
+++ resolved
@@ -1,14 +1,8 @@
 addSbtPlugin("org.xerial.sbt"     % "sbt-sonatype"             % "3.6")
 addSbtPlugin("com.jsuereth"       % "sbt-pgp"                  % "2.0.0-M2")
-<<<<<<< HEAD
-addSbtPlugin("org.scoverage"      % "sbt-scoverage"            % "1.5.1")
-addSbtPlugin("org.scalameta"      % "sbt-scalafmt"             % "2.0.4")
-addSbtPlugin("org.portable-scala" % "sbt-scalajs-crossproject" % "0.5.0")
-=======
 addSbtPlugin("org.scoverage"      % "sbt-scoverage"            % "1.6.0")
 addSbtPlugin("org.scalameta"      % "sbt-scalafmt"             % "2.0.3")
 addSbtPlugin("org.portable-scala" % "sbt-scalajs-crossproject" % "0.6.1")
->>>>>>> c33efbb1
 addSbtPlugin("org.scala-js"       % "sbt-scalajs"              % "0.6.28")
 addSbtPlugin("com.typesafe.sbt"   % "sbt-ghpages"              % "0.6.3")
 addSbtPlugin("com.eed3si9n"       % "sbt-unidoc"               % "0.4.2")
